--- conflicted
+++ resolved
@@ -47,7 +47,6 @@
                 <div id="cat-grid" role="grid" aria-label="Grid of cat cards"></div>
             </section>
 
-<<<<<<< HEAD
             <!-- Cat Details Panel -->
             <div id="cat-details" class="hidden">
                 <button id="close-details" class="close-btn">×</button>
@@ -59,13 +58,11 @@
                 <div id="cat-happiness"></div>
                 <button id="care-btn" class="action-btn">Care for this Cat 💕</button>
             </div>
-=======
             <!-- Environment Selector -->
             <section id="environment-selector" aria-label="Environment Selection">
                 <h3>🗺️ Choose Your Environment</h3>
                 <!-- Environment cards will be populated by JavaScript -->
             </section>
->>>>>>> d2584867
 
             <!-- Controls -->
             <nav id="controls" aria-label="Main game controls">
@@ -115,7 +112,6 @@
             </aside>
         </main>
 
-<<<<<<< HEAD
             <!-- Cat Care Activities Panel -->
             <div id="care-panel" class="hidden">
                 <button id="close-care" class="close-btn">×</button>
@@ -171,7 +167,6 @@
                 <button id="help-btn" class="main-btn">Help</button>
             </div>
         </div>
-=======
         <!-- Cat Details Dialog -->
         <dialog id="cat-details" aria-labelledby="detail-name">
             <button id="close-details" class="close-btn" aria-label="Close cat details">×</button>
@@ -194,7 +189,6 @@
                 <button id="observe-btn" class="action-btn" aria-label="Observe the cat from a distance">👀 Observe</button>
             </fieldset>
         </dialog>
->>>>>>> d2584867
 
         <!-- Help Modal -->
         <dialog id="help-modal" aria-labelledby="help-title">
