--- conflicted
+++ resolved
@@ -76,25 +76,6 @@
 
 1. Open `index.html` in your web browser
 2. Click "Explore for Cats" to venture into the wild
-<<<<<<< HEAD
-3. When you encounter a cat, choose the right action:
-   - **Approach Gently** - Works well with friendly cats
-   - **Offer Treat** - Always a good option, especially for calm cats
-   - **Observe** - Best for shy or intelligent cats
-4. Successfully befriend cats to add them to your collection!
-5. Click on collected cats to view their details and access care activities
-
-### Cat Care Activities
-
-Once you've collected cats, you can interact with them through various care activities:
-
-- **🍽️ Feed** - Give your cat a tasty meal. More effective for cats with low energy stats!
-- **🎾 Play** - Play with your energetic cat. High-energy cats love this activity!
-- **✨ Groom** - Brush and pamper your cat. Perfect for beautiful cats with high cuteness!
-- **🎯 Train** - Play a fun minigame! Click the treats quickly when your cat looks at them. Smart cats (high intelligence) gain bonus happiness!
-
-Each activity increases your cat's happiness based on their stats. Happy cats are content cats! 💕
-=======
 3. When you encounter a cat, **study their stats carefully!** 📊
 4. Choose the right action based on their stats:
    - **Approach Gently** - Best for cats with HIGH Friendliness (>80)
@@ -104,7 +85,6 @@
 6. Successfully befriend cats to add them to your collection!
 
 **New to v2.1.0?** Check the [Strategy Guide](docs/STRATEGY_QUICK_REFERENCE.md) for complete tips!
->>>>>>> d2584867
 
 ### Game Mechanics
 
