/* Graphic Novel / Comic Book Style */
/* Optimized for performance and accessibility */
/* 
 * CSS DESIGN SYSTEM v2.1.2
 * ========================
 * 
 * This stylesheet uses CSS custom properties (variables) for consistency.
 * All values follow standardized scales for spacing, typography, colors, etc.
 * 
 * 📖 FULL DOCUMENTATION: docs/CSS_DESIGN_SYSTEM.md
 * 
 * Quick Reference:
 * - Spacing: var(--space-xs) through var(--space-2xl) [4px to 24px, 4px grid]
 * - Typography: var(--font-xs) through var(--font-3xl) [0.75em to 2.5em]
 * - Colors: var(--color-*) and var(--gradient-*)
 * - Borders: var(--border-thin|base|thick) [2px, 3px, 5px]
 * - Radius: var(--radius-sm|md|lg|xl|full) [8px to 50%]
 * - Transitions: var(--transition-fast|base|slow) [0.2s to 0.5s]
 * 
 * ⚠️ IMPORTANT: Always use variables for consistency!
 * ✅ DO: padding: var(--space-md);
 * ❌ DON'T: padding: 10px;
 * 
 * When in doubt, check docs/CSS_DESIGN_SYSTEM.md for examples and guidelines.
 */

/* Design System - CSS Variables for Consistency */
:root {
    /* Spacing Scale (based on 4px grid) */
    --space-xs: 4px;
    --space-sm: 8px;
    --space-md: 12px;
    --space-lg: 16px;
    --space-xl: 20px;
    --space-2xl: 24px;
    
    /* Typography Scale */
    --font-xs: 0.75em;   /* 12px */
    --font-sm: 0.85em;   /* 13.6px */
    --font-base: 1em;    /* 16px */
    --font-md: 1.1em;    /* 17.6px */
    --font-lg: 1.3em;    /* 20.8px */
    --font-xl: 1.5em;    /* 24px */
    --font-2xl: 2em;     /* 32px */
    --font-3xl: 2.5em;   /* 40px */
    
    /* Animation Variables */
    --anim-duration-fast: 0.2s;
    --anim-duration-base: 0.3s;
    --anim-duration-slow: 0.5s;
    --anim-easing: cubic-bezier(0.4, 0, 0.2, 1);
    --anim-bounce: cubic-bezier(0.68, -0.55, 0.265, 1.55);
    
    /* Line Heights */
    --leading-tight: 1.2;
    --leading-snug: 1.3;
    --leading-normal: 1.5;
    --leading-relaxed: 1.6;
    
    /* Border Radius */
    --radius-sm: 8px;
    --radius-md: 10px;
    --radius-lg: 15px;
    --radius-xl: 20px;
    --radius-full: 50%;
    
    /* Border Width */
    --border-thin: 2px;
    --border-base: 3px;
    --border-thick: 5px;
    
    /* Transitions */
    --transition-fast: 0.2s ease;
    --transition-base: 0.3s ease;
    --transition-slow: 0.5s ease;
    
    /* Colors - Primary Gradients */
    --gradient-primary: linear-gradient(135deg, #667eea 0%, #764ba2 100%);
    --gradient-secondary: linear-gradient(135deg, #f093fb 0%, #f5576c 100%);
    --gradient-accent: linear-gradient(90deg, #667eea 0%, #764ba2 100%);
    
    /* Colors - Solid */
    --color-dark: #333;
    --color-light: #fff;
    --color-gray-light: #f0f0f0;
    --color-gray-mid: #ddd;
    --color-gray-dark: #666;
    --color-info: #fff9c4;
    --color-purple: #764ba2;
    --color-pink: #f5576c;
    
    /* Rarity Colors */
    --color-rarity-common: #b0bec5;
    --color-rarity-uncommon: #66bb6a;
    --color-rarity-rare: #42a5f5;
    --color-rarity-epic: #ab47bc;
    --color-rarity-legendary: #ffa726;
    
    /* Special Colors */
    --color-gold: #FFD700;
    --color-gold-glow: rgba(255, 215, 0, 0.5);
    --color-gold-glow-strong: rgba(255, 215, 0, 0.8);
    --color-success: #4CAF50;
    --color-success-light: #8BC34A;
    --color-canvas-sky: #87ceeb;
    --color-canvas-water: #98d8c8;
    --color-gray-medium: #999;
    
    /* Additional Gradients */
    --gradient-success: linear-gradient(90deg, #4CAF50 0%, #8BC34A 100%);
    --gradient-canvas-default: linear-gradient(to bottom, #87ceeb 0%, #98d8c8 100%);
    --gradient-locked: linear-gradient(135deg, #999 0%, #666 100%);
    --gradient-button-action: linear-gradient(135deg, #fff9c4 0%, #ffe0b2 100%);
    --gradient-button-gold: linear-gradient(135deg, #ffd700 0%, #ffa500 100%);
    --gradient-button-gold-hover: linear-gradient(135deg, #ffe44d 0%, #ffb732 100%);
    --gradient-button-purple: linear-gradient(135deg, #9c27b0 0%, #673ab7 100%);
    --gradient-button-purple-hover: linear-gradient(135deg, #ab47bc 0%, #7e57c2 100%);
    --gradient-button-danger: linear-gradient(135deg, #f44336 0%, #e53935 100%);
    --gradient-button-danger-hover: linear-gradient(135deg, #e53935 0%, #d32f2f 100%);
    
    /* Shadows */
    --shadow-sm: 2px 2px 0 rgba(0,0,0,0.3);
    --shadow-md: 0 10px 30px rgba(0,0,0,0.3);
    --shadow-lg: 0 20px 60px rgba(0,0,0,0.3);
    --shadow-xl: 0 20px 60px rgba(0,0,0,0.5);
}

* {
    margin: 0;
    padding: 0;
    box-sizing: border-box;
}

body {
    font-family: 'Comic Sans MS', 'Chalkboard SE', 'Comic Neue', cursive, sans-serif;
    background: var(--gradient-primary);
    background-attachment: fixed;
    height: 100vh;
    width: 100vw;
    margin: 0;
    padding: 0;
    color: var(--color-dark);
    line-height: var(--leading-normal);
    overflow: hidden;
    display: flex;
    align-items: center;
    justify-content: center;
}

#game-container {
    width: 95vw;
    height: 95vh;
    max-width: 1400px;
    max-height: 900px;
    background: var(--color-light);
    border-radius: var(--radius-xl);
    box-shadow: var(--shadow-md);
    overflow: hidden;
    border: var(--border-thick) solid var(--color-dark);
    display: flex;
    flex-direction: column;
    position: relative;
    z-index: 1;
}

header {
    background: var(--gradient-secondary);
    padding: var(--space-lg) var(--space-xl);
    text-align: center;
    border-bottom: var(--border-thick) solid var(--color-dark);
    position: relative;
    flex-shrink: 0;
}

header::after {
    content: "";
    position: absolute;
    bottom: -5px;
    left: 0;
    right: 0;
    height: 5px;
    background: repeating-linear-gradient(
        90deg,
        var(--color-dark) 0px,
        var(--color-dark) 10px,
        transparent 10px,
        transparent 20px
    );
}

h1 {
    font-size: 2.2em;
    color: white;
    text-shadow: 4px 4px 0px var(--color-dark);
    letter-spacing: 2px;
    margin: 0;
}

.tagline {
    color: white;
    font-size: 1em;
    text-shadow: 2px 2px 0px var(--color-dark);
    margin: 5px 0 0 0;
}

#main-game {
    flex: 1;
    display: flex;
    flex-direction: column;
    overflow-y: auto;
    overflow-x: hidden;
    padding: var(--space-lg);
    gap: var(--space-md);
}

#game-screen {
    display: grid;
    grid-template-columns: 1fr 220px;
    gap: var(--space-lg);
    flex-shrink: 0;
    height: 35%;
    min-height: 250px;
    position: relative;
    z-index: 1;
    margin-bottom: var(--space-md);
}

#game-canvas {
    border: 4px solid var(--color-dark);
    border-radius: var(--radius-md);
    background: var(--gradient-canvas-default);
    box-shadow: inset 0 2px 10px rgba(0,0,0,0.1);
    display: block;
    width: 100%;
    height: 100%;
    object-fit: contain;
}

#game-info {
    background: var(--color-info);
    border: 4px solid var(--color-dark);
    border-radius: var(--radius-md);
    padding: var(--space-md);
    box-shadow: 5px 5px 0 rgba(0,0,0,0.2);
    display: flex;
    flex-direction: column;
    justify-content: center;
}

#game-info h3 {
    color: var(--color-pink);
    margin: 0 0 var(--space-md) 0;
    font-size: var(--font-lg);
    text-align: center;
}

#game-info p {
    font-size: var(--font-md);
    margin: var(--space-md) 0;
    color: var(--color-dark);
    font-weight: bold;
}

#collection-panel {
    margin: 20px 0;
    background: var(--color-gray-light);
    border: 4px solid var(--color-dark);
    border-radius: 10px;
    padding: 20px;
    max-height: 80vh; /* Use viewport height to show more cats */
    overflow-y: auto;
    display: none; /* Hidden by default */
    min-height: 200px; /* Ensure minimum height */
}

#collection-panel.visible {
    display: block !important; /* Show when toggled - force with !important */
    position: fixed; /* Fixed positioning to overlay on screen */
    top: 50%; /* Center vertically */
    left: 50%; /* Center horizontally */
    transform: translate(-50%, -50%); /* Center using transform */
    z-index: 1000; /* Very high z-index to appear above everything */
    box-shadow: 0 8px 32px rgba(0,0,0,0.3); /* Add shadow to make it stand out */
    background: var(--color-gray-light);
    width: 90%; /* Use most of screen width */
    max-width: 1400px; /* But not too wide */
}

/* Backdrop for collection panel */
#collection-panel.visible::before {
    content: '';
    position: fixed;
    top: 0;
    left: 0;
    right: 0;
    bottom: 0;
    background: rgba(0, 0, 0, 0.5);
    z-index: -1;
}

#collection-panel .panel-header {
    display: flex;
    justify-content: space-between;
    align-items: center;
    margin-bottom: 20px;
}

#collection-panel h2 {
    color: var(--color-purple);
    margin: 0;
    font-size: 2em;
}

#cat-grid {
    display: grid;
    grid-template-columns: repeat(auto-fill, minmax(150px, 1fr));
    gap: 15px;
    width: 100%; /* Ensure grid takes full width */
    min-height: 200px; /* Ensure grid has minimum height */
}

/* Custom scrollbar for cat grid */
#cat-grid::-webkit-scrollbar {
    width: 10px;
}

#cat-grid::-webkit-scrollbar-track {
    background: var(--color-gray-light);
    border-radius: 5px;
    border: 2px solid var(--color-dark);
}

#cat-grid::-webkit-scrollbar-thumb {
    background: var(--gradient-primary);
    border-radius: 5px;
    border: 2px solid var(--color-dark);
}

#cat-grid::-webkit-scrollbar-thumb:hover {
    background: var(--gradient-secondary);
}

/* ============================================================================
   ENVIRONMENT SELECTOR
   ============================================================================ */

#environment-selector {
    margin: var(--space-lg) 0;
    padding: var(--space-lg);
    background: var(--color-white);
    border: var(--border-thick) solid var(--color-dark);
    border-radius: var(--border-radius);
    position: relative;
    z-index: 2;
    clear: both;
}

#environment-selector h3 {
    color: var(--color-purple-dark);
    margin-bottom: var(--space-md);
    font-size: 1.5em;
    text-align: center;
}

.environment-grid {
    display: grid;
    grid-template-columns: repeat(auto-fit, minmax(180px, 1fr));
    gap: var(--space-md);
    margin-top: var(--space-md);
}

.environment-card {
    background: var(--gradient-primary);
    border: var(--border-thick) solid var(--color-dark);
    border-radius: var(--border-radius);
    padding: var(--space-md);
    cursor: pointer;
    transition: transform 0.2s ease, box-shadow 0.2s ease;
    position: relative;
    min-height: 140px;
    display: flex;
    flex-direction: column;
    align-items: center;
    justify-content: center;
    text-align: center;
}

.environment-card:hover:not(.locked) {
    transform: translateY(-4px);
    box-shadow: var(--shadow-lg);
}

.environment-card:active:not(.locked) {
    transform: translateY(-2px);
}

.environment-card.active {
    background: var(--gradient-secondary);
    box-shadow: 0 0 0 4px var(--color-gold);
    animation: glow-pulse 2s ease-in-out infinite;
}

@keyframes glow-pulse {
    0%, 100% {
        box-shadow: 0 0 0 4px var(--color-gold), 0 0 20px var(--color-gold-glow);
    }
    50% {
        box-shadow: 0 0 0 4px var(--color-gold), 0 0 30px var(--color-gold-glow-strong);
    }
}

.environment-card.locked {
    background: var(--gradient-locked);
    cursor: not-allowed;
    opacity: 0.6;
}

.environment-icon {
    font-size: 3em;
    margin-bottom: var(--space-sm);
}

.environment-name {
    font-size: 1.1em;
    font-weight: bold;
    color: var(--color-white);
    margin-bottom: var(--space-sm);
    text-shadow: 2px 2px 4px rgba(0, 0, 0, 0.5);
}

.environment-progress {
    width: 100%;
    margin-top: var(--space-sm);
}

.progress-text {
    font-size: 0.9em;
    color: var(--color-white);
    margin-bottom: var(--space-xs);
    font-weight: bold;
}

.environment-progress .progress-bar {
    width: 100%;
    height: 12px;
    background: rgba(0, 0, 0, 0.3);
    border: 2px solid var(--color-dark);
    border-radius: 6px;
    overflow: hidden;
}

.environment-progress .progress-fill {
    height: 100%;
    background: var(--gradient-success);
    transition: width 0.3s ease;
}

.environment-locked-text {
    font-size: 0.85em;
    color: var(--color-white);
    font-style: italic;
    margin-top: var(--space-xs);
}

.cat-card {
    background: white;
    border: 3px solid var(--color-dark);
    border-radius: 10px;
    padding: 15px;
    text-align: center;
    cursor: pointer;
    transition: transform 0.2s, box-shadow 0.2s;
    box-shadow: 3px 3px 0px rgba(0,0,0,0.2);
    position: relative; /* For environment badge positioning (v2.5.0) */
}

.cat-card:hover {
    transform: translateY(-5px) rotate(1deg);
    box-shadow: 5px 8px 0px rgba(0,0,0,0.3);
}

.cat-card.locked {
    opacity: 0.4;
    cursor: not-allowed;
    background: var(--color-gray-mid);
}

.cat-card.locked:hover {
    transform: none;
    box-shadow: 3px 3px 0px rgba(0,0,0,0.2);
}

.cat-icon {
    font-size: 2.5em;
    margin: 5px 0;
}

.cat-card h3 {
    font-size: 1.1em;
    color: var(--color-dark);
    margin: 10px 0 5px 0;
}

.cat-card .rarity {
    font-size: 0.9em;
    padding: 3px 8px;
    border-radius: 10px;
    display: inline-block;
    margin-top: 5px;
}

/* Environment badge on cat cards (v2.5.0) */
.environment-badge {
    position: absolute;
    top: 8px;
    right: 8px;
    font-size: 1.2em;
    background: rgba(255, 255, 255, 0.9);
    padding: 4px 8px;
    border-radius: 50%;
    border: 2px solid var(--color-dark);
    box-shadow: 2px 2px 4px rgba(0, 0, 0, 0.2);
}

.rarity-common { background: var(--color-rarity-common); color: white; }
.rarity-uncommon { background: var(--color-rarity-uncommon); color: white; }
.rarity-rare { background: var(--color-rarity-rare); color: white; }
.rarity-epic { background: var(--color-rarity-epic); color: white; }
.rarity-legendary { background: var(--color-rarity-legendary); color: white; }

/* Dialog Elements - Modern Semantic HTML5 */
dialog {
    border: none;
    padding: 0;
    margin: 0;
}

dialog::backdrop {
    background: rgba(0, 0, 0, 0.7);
    backdrop-filter: blur(2px);
    animation: fadeInBackdrop var(--anim-duration-base) var(--anim-easing);
}

/* Cat Details Dialog */
dialog#cat-details {
    position: fixed;
    top: 50%;
    left: 50%;
    transform: translate(-50%, -50%);
    background: var(--color-light);
    border: var(--border-thick) solid var(--color-dark);
    border-radius: var(--radius-lg);
    padding: var(--space-md);
    max-width: 500px;
    width: 90%;
    max-height: 80vh;
    overflow: hidden;
    box-shadow: var(--shadow-xl);
    z-index: 1000;
    flex-direction: column;
}

dialog#cat-details[open] {
    display: flex;
}

/* Encounter Panel Dialog */
dialog#encounter-panel {
    position: fixed;
    top: 50%;
    left: 50%;
    transform: translate(-50%, -50%);
    background: var(--color-light);
    border: var(--border-thick) solid var(--color-dark);
    border-radius: var(--radius-lg);
    padding: var(--space-2xl);
    max-width: 600px;
    width: 90%;
    box-shadow: var(--shadow-xl);
    z-index: 1000;
    text-align: center;
    will-change: transform, opacity;
}

dialog#encounter-panel[open] {
    display: block;
}

/* Help Modal Dialog */
dialog#help-modal {
    position: fixed;
    inset: 0;
    width: 100%;
    height: 100%;
    background: transparent;
    align-items: center;
    justify-content: center;
    padding: 0;
    overflow-y: auto;
}

dialog#help-modal[open] {
    display: flex;
}

/* Ensure content fits without scroll on most screens */
#cat-details > * {
    flex-shrink: 0;
}

#cat-details #detail-description {
    flex-shrink: 1;
    overflow-y: auto;
}

#cat-details::before {
    content: "";
    position: absolute;
    top: -5px;
    left: -5px;
    right: -5px;
    bottom: -5px;
    background: var(--gradient-secondary);
    border-radius: 15px;
    z-index: -1;
}

#cat-portrait {
    font-size: var(--font-3xl);
    text-align: center;
    margin: var(--space-xs) 0;
    max-height: 90px;
    display: flex;
    align-items: center;
    justify-content: center;
}

#cat-portrait canvas {
    max-width: 90px !important;
    max-height: 90px !important;
    width: auto !important;
    height: auto !important;
}

#cat-details h2 {
    color: var(--color-purple);
    font-size: var(--font-lg);
    text-align: center;
    margin-bottom: var(--space-sm);
    margin-top: 0;
}

#detail-description {
    text-align: center;
    margin: var(--space-sm) 0;
    font-size: var(--font-sm);
    line-height: var(--leading-snug);
}

#detail-stats {
    background: var(--color-gray-light);
    border: var(--border-base) solid var(--color-dark);
    border-radius: var(--radius-md);
    padding: var(--space-sm);
    margin: var(--space-sm) 0;
}

.stat-bar {
    transition: width 1s cubic-bezier(0.4, 0.0, 0.2, 1);
    margin: var(--space-xs) 0;
}

.stat-bar label {
    display: block;
    font-weight: bold;
    margin-bottom: 1px;
    color: var(--color-dark);
    font-size: var(--font-sm);
}

.stat-bar-bg {
    background: var(--color-gray-mid);
    height: 14px;
    border-radius: var(--radius-md);
    border: var(--border-thin) solid var(--color-dark);
    overflow: hidden;
}

.stat-bar-fill {
    height: 100%;
    border-radius: var(--radius-sm);
    transition: width var(--transition-slow);
    background: var(--gradient-accent);
}

#detail-origin {
    text-align: center;
    font-style: italic;
    margin-top: var(--space-sm);
    padding: var(--space-xs);
    background: var(--color-info);
    border-radius: var(--radius-sm);
    border: var(--border-thin) solid var(--color-dark);
    font-size: var(--font-sm);
    line-height: var(--leading-snug);
}

#detail-stats h3 {
    margin: 0 0 var(--space-sm) 0;
    font-size: var(--font-base);
    color: var(--color-purple);
}

/* Fieldset styling for encounter actions */
#encounter-actions {
    border: none;
    padding: 0;
    margin: var(--space-xl) 0 0 0;
    display: flex;
    flex-direction: column;
    gap: var(--space-md);
}

#encounter-actions legend {
    padding: 0;
}

#encounter-panel h2 {
    color: var(--color-pink);
    font-size: var(--font-3xl);
    margin-bottom: var(--space-xl);
    animation: bounce 1s ease-in-out infinite;
}

/* Use GPU-accelerated animations */
@keyframes bounce {
    0%, 100% { 
        transform: translateY(0);
    }
    50% { 
        transform: translateY(-10px);
    }
}

#encounter-cat {
    font-size: 6em;
    margin: 20px 0;
    animation: catAppear var(--anim-duration-slow) var(--anim-bounce);
}

/* Use GPU-accelerated properties for smooth animations */
@keyframes slideIn {
    from {
        transform: translate3d(-100%, 0, 0);
        opacity: 0;
    }
    to {
        transform: translate3d(0, 0, 0);
        opacity: 1;
    }
}

#encounter-text {
    font-size: 1.2em;
    margin: 20px 0;
    line-height: 1.6;
}

/* Action Buttons */
.action-btn {
    background: var(--gradient-primary);
    color: var(--color-light);
    border: var(--border-base) solid var(--color-dark);
    padding: var(--space-lg) var(--space-2xl);
    font-size: var(--font-lg);
    border-radius: var(--radius-md);
    cursor: pointer;
    font-family: inherit;
    font-weight: bold;
    box-shadow: var(--shadow-sm);
    transition: transform var(--transition-fast), box-shadow var(--transition-fast);
}

.action-btn:hover,
.action-btn:focus {
    transform: translateY(-3px);
    box-shadow: 5px 5px 0 rgba(0,0,0,0.3);
    outline: var(--border-thin) solid var(--color-light);
    outline-offset: var(--border-thin);
}

.action-btn:active {
    transform: translateY(0);
    box-shadow: var(--shadow-sm);
}

.action-btn:focus-visible {
    outline: var(--border-base) solid var(--color-light);
    outline-offset: var(--border-base);
}

#controls {
    display: flex;
    justify-content: center;
    gap: var(--space-md);
    flex-wrap: wrap;
    flex-shrink: 0;
    padding: 20px 0;
    margin: 20px 0;
    background: var(--gradient-button-action);
    border-radius: 15px;
    border: 3px solid var(--color-dark);
    box-shadow: 0 4px 8px rgba(0,0,0,0.2);
    position: relative;
    z-index: 3;
    clear: both;
}

.main-btn {
    background: var(--gradient-secondary);
    color: white;
    border: 3px solid var(--color-dark);
    padding: 10px 25px;
    font-size: 1.1em;
    border-radius: 12px;
    cursor: pointer;
    font-family: inherit;
    font-weight: bold;
    box-shadow: 3px 3px 0 rgba(0,0,0,0.3);
    transition: transform 0.2s ease, box-shadow 0.2s ease;
}

.main-btn:hover,
.main-btn:focus {
    transform: translateY(-3px) rotate(-2deg);
    box-shadow: 6px 6px 0 rgba(0,0,0,0.3);
    outline: 2px solid var(--color-dark);
    outline-offset: 2px;
}

.main-btn:active {
    transform: translateY(0);
    box-shadow: 2px 2px 0 rgba(0,0,0,0.3);
}

.main-btn:focus-visible {
    outline: 3px solid var(--color-purple);
    outline-offset: 3px;
}

/* Special styling for explore button to draw attention */
#explore-btn {
    background: var(--gradient-button-gold);
    font-size: 1.3em;
    padding: 15px 35px;
    animation: pulse 2s ease-in-out infinite;
}

#explore-btn:hover,
#explore-btn:focus {
    background: var(--gradient-button-gold-hover);
    transform: translateY(-5px) rotate(-2deg) scale(1.05);
}

/* Mute button styling */
#mute-btn {
    background: var(--gradient-button-purple);
}

#mute-btn:hover,
#mute-btn:focus {
    background: var(--gradient-button-purple-hover);
}

/* Volume slider styling */
#volume-slider {
    width: 100%;
    margin: var(--space-sm) 0;
    cursor: pointer;
}

#volume-slider::-webkit-slider-thumb {
    -webkit-appearance: none;
    appearance: none;
    width: 20px;
    height: 20px;
    background: var(--color-purple);
    cursor: pointer;
    border-radius: 50%;
    border: var(--border-thin) solid var(--color-dark);
}

#volume-slider::-moz-range-thumb {
    width: 20px;
    height: 20px;
    background: var(--color-purple);
    cursor: pointer;
    border-radius: 50%;
    border: var(--border-thin) solid var(--color-dark);
}

#volume-slider::-webkit-slider-track {
    height: 8px;
    background: var(--color-gray-light);
    border-radius: var(--radius-sm);
    border: var(--border-thin) solid var(--color-dark);
}

#volume-slider::-moz-range-track {
    height: 8px;
    background: var(--color-gray-light);
    border-radius: var(--radius-sm);
    border: var(--border-thin) solid var(--color-dark);
}

@keyframes pulse {
    0%, 100% {
        box-shadow: 3px 3px 0 rgba(0,0,0,0.3);
    }
    50% {
        box-shadow: 3px 3px 0 rgba(0,0,0,0.3), 0 0 20px rgba(255, 215, 0, 0.6);
    }
}

.close-btn {
    position: absolute;
    top: var(--space-md);
    right: var(--space-md);
    background: var(--color-pink);
    color: var(--color-light);
    border: var(--border-base) solid var(--color-dark);
    width: 40px;
    height: 40px;
    border-radius: var(--radius-full);
    font-size: var(--font-xl);
    cursor: pointer;
    font-weight: bold;
    box-shadow: var(--shadow-sm);
    transition: transform var(--transition-base), background-color var(--transition-fast);
}

.close-btn:hover,
.close-btn:focus {
    background: var(--color-pink);
    filter: brightness(0.9);
    transform: rotate(90deg);
    outline: var(--border-thin) solid var(--color-light);
    outline-offset: var(--border-thin);
}

.close-btn:focus-visible {
    outline: var(--border-base) solid var(--color-purple);
    outline-offset: var(--border-base);
}

.hidden {
    display: none !important;
}

.modal {
    position: fixed;
    top: 0;
    left: 0;
    right: 0;
    bottom: 0;
    background: rgba(0,0,0,0.7);
    z-index: 999;
    display: flex;
    align-items: center;
    justify-content: center;
}

.modal-content {
    background: var(--color-light);
    border: var(--border-thick) solid var(--color-dark);
    border-radius: var(--radius-lg);
    padding: var(--space-2xl);
    max-width: 600px;
    width: 90%;
    max-height: 80vh;
    overflow-y: auto;
    position: relative;
}

.help-section {
    margin: var(--space-xl) 0;
    padding: var(--space-lg);
    background: var(--color-gray-light);
    border-radius: var(--radius-md);
    border: var(--border-thin) solid var(--color-dark);
}

/* Help list styling */
.help-list {
    margin: var(--space-sm) 0;
    padding-left: var(--space-xl);
    list-style-type: disc;
}

.help-list li {
    margin: var(--space-xs) 0;
}

/* Reset button styling */
.reset-btn {
    background: var(--gradient-button-danger) !important;
    margin-top: var(--space-md) !important;
}

.reset-btn:hover {
    background: var(--gradient-button-danger-hover) !important;
    transform: translateY(-2px) scale(1.05);
}

/* Visually hidden but accessible to screen readers */
.visually-hidden {
    position: absolute;
    width: 1px;
    height: 1px;
    margin: -1px;
    padding: 0;
    overflow: hidden;
    clip: rect(0, 0, 0, 0);
    white-space: nowrap;
    border: 0;
}

.help-section h3 {
    color: var(--color-purple);
    margin-bottom: var(--space-md);
    font-size: var(--font-lg);
}

.help-section p {
    line-height: var(--leading-relaxed);
    font-size: var(--font-base);
}

/* Responsive Design */
@media (max-width: 1024px) {
    #game-screen {
        grid-template-columns: 1fr 180px;
        height: 30%;
        min-height: 200px;
    }
    
    #cat-grid {
        grid-template-columns: repeat(auto-fill, minmax(100px, 1fr));
        gap: 10px;
    }
}

@media (max-width: 768px) {
    body {
        padding: 0;
    }
    
    #game-container {
        width: 100vw;
        height: 100vh;
        max-width: 100vw;
        max-height: 100vh;
        border-radius: 0;
        border: none;
    }
    
    header {
        padding: 10px;
    }
    
    h1 {
        font-size: 1.8em;
    }
    
    .tagline {
        font-size: 0.9em;
    }
    
    #main-game {
        padding: 10px;
        gap: 8px;
    }
    
    #game-screen {
        grid-template-columns: 1fr;
        height: auto;
        min-height: auto;
    }
    
    #game-canvas {
        height: 200px;
    }
    
    #game-info {
        padding: 8px;
    }
    
    #cat-grid {
        grid-template-columns: repeat(auto-fill, minmax(90px, 1fr));
        gap: 8px;
    }
    
    .cat-card {
        padding: 8px;
        min-height: 80px;
    }
    
    .cat-icon {
        font-size: 2em;
    }
    
    .main-btn {
        padding: 8px 15px;
        font-size: 0.95em;
    }
    
    #encounter-panel,
    .modal-content {
        padding: 20px;
        width: 95%;
    }
    
    #encounter-cat {
        font-size: 4em;
    }
}

@media (max-width: 480px) {
    h1 {
        font-size: 1.5em;
    }
    
    #cat-grid {
        grid-template-columns: repeat(auto-fill, minmax(80px, 1fr));
        gap: 6px;
    }
    
    .cat-card {
        padding: 6px;
        min-height: 70px;
    }
    
    .cat-icon {
        font-size: 1.8em;
    }
    
    .cat-card h3 {
        font-size: 0.85em;
    }
}

/* ============================================
   ACHIEVEMENTS SYSTEM STYLES
   ============================================ */

.achievement-notification {
    position: fixed;
    bottom: 20px;
    right: -400px;
    width: 350px;
    background: var(--gradient-primary);
    color: white;
    padding: 15px;
    border-radius: 15px;
    border: 4px solid var(--color-dark);
    box-shadow: 0 10px 30px rgba(0,0,0,0.3);
    display: flex;
    align-items: center;
    gap: 15px;
    transition: right 0.5s cubic-bezier(0.68, -0.55, 0.265, 1.55);
    z-index: 9999;
    animation: slideInRight var(--anim-duration-base) var(--anim-easing),
               pulse 2s ease-in-out 3 var(--anim-duration-base);
}

.achievement-notification.show {
    right: 20px;
}

.achievement-notification.legendary {
    background: var(--gradient-button-gold);
    animation: legendary-glow 2s infinite;
}

.achievement-notification.epic {
    background: linear-gradient(135deg, var(--color-rarity-epic) 0%, #8e24aa 100%);
}

.achievement-notification.rare {
    background: linear-gradient(135deg, var(--color-rarity-rare) 0%, #1976d2 100%);
}

@keyframes legendary-glow {
    0%, 100% { box-shadow: 0 10px 30px rgba(255, 215, 0, 0.5); }
    50% { box-shadow: 0 10px 50px rgba(255, 215, 0, 0.8); }
}

.achievement-icon {
    font-size: 48px;
    flex-shrink: 0;
}

.achievement-text {
    flex: 1;
}

.achievement-title {
    font-weight: bold;
    font-size: 14px;
    margin-bottom: 5px;
    text-transform: uppercase;
    letter-spacing: 1px;
}

.achievement-name {
    font-size: 18px;
    font-weight: bold;
    margin-bottom: 3px;
}

.achievement-desc {
    font-size: 13px;
    opacity: 0.9;
}

.side-panel {
    position: fixed;
    right: -450px;
    top: 50%;
    transform: translateY(-50%);
    width: 400px;
    max-height: 85vh;
    background: white;
    border: 5px solid var(--color-dark);
    border-radius: 20px;
    box-shadow: 0 20px 60px rgba(0,0,0,0.3);
    transition: right 0.4s ease;
    z-index: 1000;
    overflow: hidden;
    display: flex;
    flex-direction: column;
}

.side-panel:not(.hidden) {
    right: 20px;
    animation: slideInRight var(--anim-duration-base) var(--anim-easing);
}

.panel-header {
    background: var(--gradient-secondary);
    padding: 15px;
    border-bottom: 4px solid var(--color-dark);
    display: flex;
    justify-content: space-between;
    align-items: center;
    flex-shrink: 0;
}

.panel-header h3 {
    margin: 0;
    font-size: 24px;
    color: white;
}

.close-panel-btn {
    background: rgba(255,255,255,0.3);
    border: 3px solid white;
    color: white;
    font-size: 28px;
    font-weight: bold;
    width: 40px;
    height: 40px;
    border-radius: 50%;
    cursor: pointer;
    transition: all 0.2s ease;
    display: flex;
    align-items: center;
    justify-content: center;
    line-height: 1;
}

.close-panel-btn:hover,
.close-panel-btn:focus {
    background: rgba(255,255,255,0.6);
    transform: rotate(90deg) scale(1.1);
    outline: 2px solid white;
}

.achievements-header {
    padding: 20px;
    text-align: center;
    background: #f5f5f5;
    border-bottom: 3px solid var(--color-dark);
}

.achievement-progress {
    font-size: 18px;
    font-weight: bold;
    color: #667eea;
    margin-top: 5px;
}

.achievements-grid {
    padding: 20px;
    display: grid;
    grid-template-columns: repeat(auto-fill, minmax(100px, 1fr));
    gap: 15px;
    overflow-y: auto;
    max-height: 600px;
}

.achievement-card {
    background: white;
    border: 3px solid var(--color-dark);
    border-radius: 12px;
    padding: 15px;
    text-align: center;
    transition: all 0.3s ease;
    cursor: help;
}

.achievement-card:not(.locked):hover {
    transform: translateY(-5px);
    box-shadow: 0 10px 20px rgba(0,0,0,0.2);
}

.achievement-card.locked {
    opacity: 0.4;
    filter: grayscale(100%);
}

.achievement-card.common { border-color: #b0bec5; }
.achievement-card.uncommon { border-color: #66bb6a; }
.achievement-card.rare { border-color: #42a5f5; }
.achievement-card.epic { border-color: #ab47bc; }
.achievement-card.legendary { 
    border-color: #ffa726;
    animation: legendary-pulse 2s infinite;
}

@keyframes legendary-pulse {
    0%, 100% { box-shadow: 0 0 10px rgba(255, 167, 38, 0.5); }
    50% { box-shadow: 0 0 20px rgba(255, 167, 38, 0.8); }
}

.achievement-card-icon {
    font-size: 36px;
    margin-bottom: 8px;
}

.achievement-card-name {
    font-size: 12px;
    font-weight: bold;
    color: #333;
}

/* ============================================
   ANALYTICS DASHBOARD STYLES
   ============================================ */

.analytics-grid {
    padding: 20px;
    display: grid;
    grid-template-columns: repeat(2, 1fr);
    gap: 15px;
    overflow-y: auto;
    max-height: calc(85vh - 100px);
}

.stat-card {
    background: white;
    border: 4px solid var(--color-dark);
    border-radius: 15px;
    padding: 20px;
    display: flex;
    align-items: center;
    gap: 15px;
    transition: transform 0.3s ease, box-shadow 0.3s ease;
}

.stat-card:hover {
    transform: translateY(-3px);
    box-shadow: 0 8px 16px rgba(0,0,0,0.15);
}

.stat-card.primary { border-color: #667eea; }
.stat-card.secondary { border-color: #f5576c; }
.stat-card.success { border-color: #66bb6a; }
.stat-card.info { border-color: #42a5f5; }

.stat-icon {
    font-size: 48px;
    flex-shrink: 0;
}

.stat-content {
    flex: 1;
}

.stat-label {
    font-size: 12px;
    text-transform: uppercase;
    letter-spacing: 1px;
    color: #666;
    margin-bottom: 5px;
}

.stat-number {
    font-size: 32px;
    font-weight: bold;
    color: #333;
    line-height: 1;
    margin-bottom: 5px;
}

.stat-subtext {
    font-size: 12px;
    color: #888;
}

.stat-progress {
    margin-top: 8px;
    height: 8px;
    background: #e0e0e0;
    border-radius: 4px;
    overflow: hidden;
}

.progress-bar {
    height: 100%;
    background: var(--gradient-primary);
    transition: width 1s ease;
}

.analytics-section {
    background: #f9f9f9;
    border: 3px solid var(--color-dark);
    border-radius: 12px;
    padding: 20px;
}

.analytics-section.full-width {
    grid-column: 1 / -1;
}

.analytics-section h4 {
    margin: 0 0 15px 0;
    font-size: 18px;
    color: #333;
}

.action-stats {
    display: flex;
    flex-direction: column;
    gap: 15px;
}

.action-stat {
    background: white;
    padding: 12px;
    border-radius: 8px;
    border: 2px solid #e0e0e0;
}

.action-header {
    display: flex;
    align-items: center;
    gap: 8px;
    margin-bottom: 8px;
}

.action-icon {
    font-size: 24px;
}

.action-name {
    font-weight: bold;
    font-size: 16px;
}

.action-bar-container {
    background: #e0e0e0;
    height: 30px;
    border-radius: 15px;
    overflow: hidden;
    margin-bottom: 5px;
}

.action-bar {
    height: 100%;
    background: linear-gradient(90deg, #66bb6a 0%, #43a047 100%);
    display: flex;
    align-items: center;
    justify-content: center;
    transition: width 1s ease;
    min-width: 50px;
}

.action-rate {
    color: white;
    font-weight: bold;
    font-size: 14px;
}

.action-details {
    font-size: 12px;
    color: #666;
    text-align: center;
}

.rarity-chart {
    display: flex;
    flex-direction: column;
    gap: 12px;
}

.rarity-bar {
    display: flex;
    flex-direction: column;
    gap: 5px;
}

.rarity-label {
    display: flex;
    justify-content: space-between;
    font-size: 14px;
    font-weight: bold;
}

.rarity-bar-container {
    background: #e0e0e0;
    height: 25px;
    border-radius: 12px;
    overflow: hidden;
}

.rarity-bar-fill {
    height: 100%;
    transition: width 1s ease;
    border-radius: 12px;
}

.origin-stats {
    display: flex;
    flex-direction: column;
    gap: 10px;
}

.origin-row {
    display: grid;
    grid-template-columns: 150px 1fr;
    gap: 10px;
    align-items: center;
}

.origin-name {
    font-weight: bold;
    font-size: 14px;
}

.origin-bar-container {
    background: #e0e0e0;
    height: 25px;
    border-radius: 12px;
    overflow: hidden;
}

.origin-bar {
    height: 100%;
    background: linear-gradient(90deg, #42a5f5 0%, #1976d2 100%);
    display: flex;
    align-items: center;
    justify-content: center;
    transition: width 1s ease;
    border-radius: 12px;
    min-width: 40px;
}

.origin-count {
    color: white;
    font-weight: bold;
    font-size: 13px;
}

.bests-grid {
    display: grid;
    grid-template-columns: repeat(2, 1fr);
    gap: 15px;
}

.best-stat {
    background: white;
    padding: 15px;
    border-radius: 8px;
    border: 2px solid #e0e0e0;
    text-align: center;
}

.best-label {
    display: block;
    font-size: 12px;
    color: #666;
    margin-bottom: 5px;
}

.best-value {
    display: block;
    font-size: 20px;
    font-weight: bold;
    color: #667eea;
}

/* ============================================
   ENHANCED VISUAL EFFECTS
   ============================================ */

.floating-text {
    position: fixed;
    font-size: 24px;
    font-weight: bold;
    pointer-events: none;
    z-index: 9999;
    opacity: 0;
    transform: translateY(0);
    transition: all 2s ease-out;
}

.floating-text.animate {
    opacity: 1;
    transform: translateY(-100px);
}

.energy-pulse {
    animation: energy-pulse 0.6s ease;
}

@keyframes energy-pulse {
    0%, 100% { transform: scale(1); }
    50% { transform: scale(1.3); color: #ffd700; }
}

.legendary-pulse {
    animation: legendary-portrait-pulse 2s infinite;
}

@keyframes legendary-portrait-pulse {
    0%, 100% { transform: scale(1); filter: brightness(1); }
    50% { transform: scale(1.05); filter: brightness(1.2); }
}

/* Canvas particle effects are rendered directly */

/* ============================================
   RESPONSIVE ADJUSTMENTS FOR NEW FEATURES
   ============================================ */

@media (max-width: 1200px) {
    .side-panel {
        width: 350px;
    }
    
    .analytics-grid {
        grid-template-columns: 1fr;
    }
    
    .bests-grid {
        grid-template-columns: 1fr;
    }
}

@media (max-width: 768px) {
    .side-panel {
        width: 90vw;
        right: -95vw;
    }
    
    .side-panel:not(.hidden) {
        right: 5vw;
    }
    
    .achievement-notification {
        width: 90vw;
        right: -95vw;
    }
    
    .achievement-notification.show {
        right: 5vw;
    }
}
/* ============================================================================
   PHASE 4.1: SMOOTH TRANSITIONS & ANIMATIONS
   ============================================================================ */

/* Animation Variables - Already defined in root variables above */

/* ============================================================================
   1. FADE ANIMATIONS FOR MODALS/DIALOGS
   ============================================================================ */

@keyframes fadeIn {
    from {
        opacity: 0;
        transform: translate(-50%, -48%);
    }
    to {
        opacity: 1;
        transform: translate(-50%, -50%);
    }
}

@keyframes fadeInBackdrop {
    from {
        opacity: 0;
    }
    to {
        opacity: 1;
    }
}

@keyframes fadeOut {
    from {
        opacity: 1;
        transform: translate(-50%, -50%);
    }
    to {
        opacity: 0;
        transform: translate(-50%, -48%);
    }
}

/* Apply fade animation to all dialogs */
dialog[open] {
    animation: fadeIn var(--anim-duration-base) var(--anim-easing);
}
/* Animation already added to the dialog::backdrop rule above */

/* Closing animation (requires JS support) */
dialog.closing {
    animation: fadeOut var(--anim-duration-base) var(--anim-easing);
}

/* ============================================================================
   2. SLIDE ANIMATIONS FOR SIDE PANELS
   ============================================================================ */

@keyframes slideInRight {
    from {
        transform: translateX(100%);
        opacity: 0;
    }
    to {
        transform: translateX(0);
        opacity: 1;
    }
}

@keyframes slideOutRight {
    from {
        transform: translateX(0);
        opacity: 1;
    }
    to {
        transform: translateX(100%);
        opacity: 0;
    }
}
/* Animation applied in the original rule */

.side-panel.closing {
    animation: slideOutRight var(--anim-duration-base) var(--anim-easing);
}

/* ============================================================================
   3. HOVER EFFECTS WITH SMOOTH TRANSITIONS
   ============================================================================ */

/* Enhanced button hover effects */
.main-btn,
.action-btn,
.cat-card,
.achievement-card,
.minigame-card,
.environment-card {
    transition: 
        transform var(--anim-duration-fast) var(--anim-easing),
        box-shadow var(--anim-duration-fast) var(--anim-easing),
        filter var(--anim-duration-fast) var(--anim-easing);
}

.main-btn:hover:not(:disabled),
.action-btn:hover:not(:disabled) {
    transform: translateY(-2px) scale(1.02);
    box-shadow: 0 6px 20px rgba(0, 0, 0, 0.3);
}

.main-btn:active:not(:disabled),
.action-btn:active:not(:disabled) {
    transform: translateY(0) scale(0.98);
    box-shadow: 0 2px 8px rgba(0, 0, 0, 0.2);
}

.cat-card:hover,
.achievement-card:hover,
.minigame-card:hover,
.environment-card:hover:not(.locked) {
    transform: translateY(-4px) scale(1.03);
    box-shadow: 0 8px 24px rgba(0, 0, 0, 0.3);
}

/* Smooth icon transitions */
.cat-card .cat-icon,
.achievement-card .achievement-icon {
    transition: transform var(--anim-duration-fast) var(--anim-bounce);
}

.cat-card:hover .cat-icon,
.achievement-card:hover .achievement-icon {
    transform: scale(1.15) rotate(5deg);
}

/* ============================================================================
   4. CARD FLIP ANIMATIONS FOR COLLECTION
   ============================================================================ */

@keyframes cardFlip {
    0% {
        transform: perspective(600px) rotateY(0deg);
    }
    50% {
        transform: perspective(600px) rotateY(90deg);
    }
    100% {
        transform: perspective(600px) rotateY(0deg);
    }
}

.cat-card.newly-collected {
    animation: cardFlip 0.6s var(--anim-easing);
}

/* Card reveal animation for newly discovered cats */
@keyframes cardReveal {
    0% {
        opacity: 0;
        transform: scale(0.8) rotateY(-180deg);
    }
    100% {
        opacity: 1;
        transform: scale(1) rotateY(0deg);
    }
}

.cat-card.revealing {
    animation: cardReveal var(--anim-duration-slow) var(--anim-bounce);
}

/* ============================================================================
   5. ENERGY REGENERATION VISUAL
   ============================================================================ */

@keyframes energyPulse {
    0%, 100% {
        transform: scale(1);
        filter: brightness(1);
    }
    50% {
        transform: scale(1.05);
        filter: brightness(1.2);
    }
}

#player-energy.regenerating {
    animation: energyPulse 2s ease-in-out infinite;
    color: var(--color-success);
    font-weight: bold;
}

/* Energy bar fill animation */
@keyframes energyFill {
    from {
        width: 0%;
    }
    to {
        width: var(--energy-percent);
    }
}

.energy-bar-fill {
    animation: energyFill var(--anim-duration-slow) var(--anim-easing);
}

/* ============================================================================
   6. CAT APPEARANCE ANIMATIONS
   ============================================================================ */

@keyframes catAppear {
    0% {
        opacity: 0;
        transform: scale(0.5) translateY(20px);
    }
    60% {
        opacity: 1;
        transform: scale(1.1) translateY(-5px);
    }
    100% {
        opacity: 1;
        transform: scale(1) translateY(0);
    }
}

/* Animation already applied to #encounter-cat above */

/* Cat icon bounce on hover in encounter */
#encounter-cat:hover {
    animation: catBounce 0.5s ease-in-out;
}

@keyframes catBounce {
    0%, 100% {
        transform: translateY(0);
    }
    25% {
        transform: translateY(-10px);
    }
    50% {
        transform: translateY(0);
    }
    75% {
        transform: translateY(-5px);
    }
}

/* ============================================================================
   7. PARTICLE EFFECTS FOR SUCCESS
   ============================================================================ */

@keyframes particleFloat {
    0% {
        opacity: 1;
        transform: translateY(0) scale(1);
    }
    100% {
        opacity: 0;
        transform: translateY(-100px) scale(0.5);
    }
}

.particle {
    position: absolute;
    pointer-events: none;
    font-size: 2em;
    animation: particleFloat 1s ease-out forwards;
    z-index: 9999;
}

/* Confetti animation for milestones */
@keyframes confettiFall {
    0% {
        opacity: 1;
        transform: translateY(-100px) rotate(0deg);
    }
    100% {
        opacity: 0;
        transform: translateY(100vh) rotate(720deg);
    }
}

.confetti {
    position: fixed;
    width: 10px;
    height: 10px;
    pointer-events: none;
    animation: confettiFall 3s ease-out forwards;
    z-index: 9999;
}

/* Sparkle effect for legendary cats */
@keyframes sparkle {
    0%, 100% {
        opacity: 0;
        transform: scale(0);
    }
    50% {
        opacity: 1;
        transform: scale(1);
    }
}

.legendary-sparkle {
    position: absolute;
    width: 20px;
    height: 20px;
    background: radial-gradient(circle, var(--color-gold) 0%, transparent 70%);
    border-radius: 50%;
    pointer-events: none;
    animation: sparkle 2s ease-in-out infinite;
}

.cat-card[data-rarity="legendary"] {
    position: relative;
    overflow: visible;
}

.cat-card[data-rarity="legendary"]::before,
.cat-card[data-rarity="legendary"]::after {
    content: '✨';
    position: absolute;
    font-size: 1.2em;
    animation: sparkle 2s ease-in-out infinite;
    pointer-events: none;
}

.cat-card[data-rarity="legendary"]::before {
    top: -10px;
    left: -10px;
    animation-delay: 0s;
}

.cat-card[data-rarity="legendary"]::after {
    bottom: -10px;
    right: -10px;
    animation-delay: 1s;
}

/* ============================================================================
   8. SHAKE ANIMATIONS FOR FAILURE
   ============================================================================ */

@keyframes shake {
    0%, 100% {
        transform: translateX(0);
    }
    10%, 30%, 50%, 70%, 90% {
        transform: translateX(-5px);
    }
    20%, 40%, 60%, 80% {
        transform: translateX(5px);
    }
}

.shake-animation {
    animation: shake 0.5s ease-in-out;
}

/* Error shake for buttons */
@keyframes errorShake {
    0%, 100% {
        transform: translateX(0);
    }
    25% {
        transform: translateX(-10px);
    }
    75% {
        transform: translateX(10px);
    }
}

.error-shake {
    animation: errorShake 0.4s ease-in-out;
}

/* ============================================================================
   9. GLOW EFFECTS FOR SPECIAL ITEMS
   ============================================================================ */

@keyframes glow {
    0%, 100% {
        box-shadow: 0 0 5px var(--color-gold-glow),
                    0 0 10px var(--color-gold-glow);
    }
    50% {
        box-shadow: 0 0 20px var(--color-gold-glow-strong),
                    0 0 30px var(--color-gold-glow-strong);
    }
}

.glow-effect {
    animation: glow 2s ease-in-out infinite;
}

/* Achievement glow when unlocked */
.achievement-card.just-unlocked {
    animation: glow 1s ease-in-out 3;
    border-color: var(--color-gold);
}

/* ============================================================================
   10. PROGRESS BAR ANIMATIONS
   ============================================================================ */

@keyframes progressFill {
    from {
        transform: scaleX(0);
        transform-origin: left;
    }
    to {
        transform: scaleX(1);
        transform-origin: left;
    }
}

.progress-bar-fill {
    animation: progressFill var(--anim-duration-slow) var(--anim-easing);
}

/* ============================================================================
   11. PULSE ANIMATIONS FOR NOTIFICATIONS
   ============================================================================ */

@keyframes pulse {
    0%, 100% {
        transform: scale(1);
        opacity: 1;
    }
    50% {
        transform: scale(1.05);
        opacity: 0.9;
    }
}
/* Animation used in .achievement-notification declaration */

/* Notification badge pulse */
@keyframes badgePulse {
    0%, 100% {
        transform: scale(1);
    }
    50% {
        transform: scale(1.2);
    }
}

.notification-badge {
    animation: badgePulse 1s ease-in-out infinite;
}

/* ============================================================================
   12. LOADING ANIMATIONS
   ============================================================================ */

@keyframes spin {
    from {
        transform: rotate(0deg);
    }
    to {
        transform: rotate(360deg);
    }
}

.loading-spinner {
    display: inline-block;
    width: 40px;
    height: 40px;
    border: 4px solid var(--color-gray-mid);
    border-top-color: var(--color-purple);
    border-radius: 50%;
    animation: spin 1s linear infinite;
}

/* Skeleton loading animation */
@keyframes skeleton {
    0%, 100% {
        opacity: 1;
    }
    50% {
        opacity: 0.5;
    }
}

.skeleton {
    background: linear-gradient(90deg, 
        var(--color-gray-light) 25%, 
        var(--color-gray-mid) 50%, 
        var(--color-gray-light) 75%);
    background-size: 200% 100%;
    animation: skeleton 1.5s ease-in-out infinite;
}

/* ============================================================================
   13. SMOOTH OPACITY TRANSITIONS
   ============================================================================ */

.fade-in {
    animation: fadeInSimple var(--anim-duration-base) var(--anim-easing);
}

@keyframes fadeInSimple {
    from {
        opacity: 0;
    }
    to {
        opacity: 1;
    }
}

.fade-out {
    animation: fadeOut var(--anim-duration-base) var(--anim-easing);
}

/* ============================================================================
   14. BOUNCE ANIMATIONS
   ============================================================================ */

@keyframes bounceIn {
    0% {
        opacity: 0;
        transform: scale(0.3);
    }
    50% {
        opacity: 1;
        transform: scale(1.05);
    }
    70% {
        transform: scale(0.9);
    }
    100% {
        opacity: 1;
        transform: scale(1);
    }
}

.bounce-in {
    animation: bounceIn var(--anim-duration-slow) var(--anim-bounce);
}

/* ============================================================================
   15. COLLECTION MILESTONE ANIMATIONS
   ============================================================================ */

@keyframes celebrationScale {
    0%, 100% {
        transform: scale(1);
    }
    25% {
        transform: scale(1.1);
    }
    50% {
        transform: scale(0.95);
    }
    75% {
        transform: scale(1.05);
    }
}

.celebration-animation {
    animation: celebrationScale 0.6s ease-in-out;
}

/* Accessibility: Reduced motion preference */
@media (prefers-reduced-motion: reduce) {
    *,
    *::before,
    *::after {
        animation-duration: 0.01ms !important;
        animation-iteration-count: 1 !important;
        transition-duration: 0.01ms !important;
    }
}

/* Success Animation */
@keyframes success {
    0% { 
        transform: scale(1);
    }
    50% { 
        transform: scale(1.2);
    }
    100% { 
        transform: scale(1);
    }
}

.success-animation {
    animation: success 0.5s ease-in-out;
}

/* High contrast mode support */
@media (prefers-contrast: high) {
    .cat-card,
    .main-btn,
    .action-btn {
        border-width: 5px;
    }
}

/* Keyboard navigation styles */
kbd {
    background-color: var(--color-gray-light);
    border: 2px solid var(--color-dark);
    border-radius: 5px;
    padding: 2px 6px;
    font-family: monospace;
    font-size: 0.9em;
}

/* Skip to content link for screen readers */
.skip-link {
    position: absolute;
    top: -40px;
    left: 0;
    background: #f5576c;
    color: white;
    padding: 8px;
    text-decoration: none;
    z-index: 100;
}

.skip-link:focus {
    top: 0;
}

/* ============================================================================
   Daily Challenges Styles (Phase 5.1)
   ============================================================================ */

/* Challenges Panel Content */
#challenges-content {
    padding: 20px;
    overflow-y: auto;
    max-height: calc(85vh - 100px);
}

.challenges-header {
    display: flex;
    justify-content: space-between;
    align-items: center;
    background: linear-gradient(135deg, #f093fb 0%, #f5576c 100%);
    border: 3px solid var(--color-dark);
    border-radius: 15px;
    padding: 20px;
    margin-bottom: 20px;
    color: white;
}

.streak-display {
    display: flex;
    flex-direction: column;
    align-items: center;
    gap: 5px;
}

.streak-icon {
    font-size: 40px;
    animation: flicker 2s infinite;
}

@keyframes flicker {
    0%, 100% { opacity: 1; transform: scale(1); }
    50% { opacity: 0.8; transform: scale(1.1); }
}

.streak-number {
    font-size: 32px;
    font-weight: bold;
    line-height: 1;
}

.streak-label {
    font-size: 12px;
    text-transform: uppercase;
    letter-spacing: 1px;
    opacity: 0.9;
}

.total-challenges {
    font-size: 14px;
}

.total-challenges strong {
    font-size: 24px;
    display: block;
}

.challenges-subtitle {
    margin-bottom: 20px;
}

.challenges-subtitle h4 {
    font-size: 20px;
    margin: 0 0 5px 0;
    color: var(--color-dark);
}

.challenges-subtitle p {
    margin: 0;
    color: #666;
    font-size: 14px;
}

/* Challenge List */
.challenges-list {
    display: flex;
    flex-direction: column;
    gap: 15px;
}

/* Challenge Card */
.challenge-card {
    background: white;
    border: 4px solid var(--color-dark);
    border-radius: 15px;
    padding: 15px;
    display: flex;
    gap: 15px;
    align-items: flex-start;
    transition: all 0.3s ease;
    position: relative;
    overflow: hidden;
}

.challenge-card:hover {
    transform: translateX(5px);
    box-shadow: 0 8px 16px rgba(0,0,0,0.15);
}

.challenge-card.completed {
    background: linear-gradient(135deg, #e8f5e9 0%, #c8e6c9 100%);
    border-color: var(--rarity-uncommon);
}

.challenge-card.completed::after {
    content: '';
    position: absolute;
    top: 0;
    right: 0;
    width: 0;
    height: 0;
    border-style: solid;
    border-width: 0 60px 60px 0;
    border-color: transparent var(--rarity-uncommon) transparent transparent;
}

/* Difficulty Colors */
.challenge-card.difficulty-easy {
    border-left-width: 8px;
    border-left-color: var(--rarity-uncommon);
}

.challenge-card.difficulty-medium {
    border-left-width: 8px;
    border-left-color: var(--rarity-rare);
}

.challenge-card.difficulty-hard {
    border-left-width: 8px;
    border-left-color: var(--rarity-epic);
}

.challenge-icon {
    font-size: 48px;
    flex-shrink: 0;
}

.challenge-info {
    flex: 1;
    min-width: 0;
}

.challenge-name {
    font-size: 18px;
    font-weight: bold;
    margin: 0 0 5px 0;
    color: var(--color-dark);
}

.challenge-description {
    font-size: 14px;
    margin: 0 0 10px 0;
    color: #666;
}

/* Challenge Progress Bar */
.challenge-progress-bar {
    background: #e0e0e0;
    height: 12px;
    border-radius: 6px;
    overflow: hidden;
    margin-bottom: 8px;
    border: 2px solid var(--color-dark);
}

.challenge-progress-fill {
    height: 100%;
    background: linear-gradient(90deg, #667eea 0%, #764ba2 100%);
    transition: width 0.6s ease;
    border-radius: 4px;
}

.challenge-card.completed .challenge-progress-fill {
    background: linear-gradient(90deg, #66bb6a 0%, #43a047 100%);
}

/* Challenge Stats */
.challenge-stats {
    display: flex;
    justify-content: space-between;
    align-items: center;
    font-size: 14px;
}

.challenge-progress-text {
    font-weight: bold;
    color: var(--color-dark);
}

.reward-text {
    color: #f5576c;
    font-weight: bold;
}

/* Completed Badge */
.completed-badge {
    position: absolute;
    top: 10px;
    right: 10px;
    background: var(--rarity-uncommon);
    color: white;
    padding: 5px 12px;
    border-radius: 20px;
    font-size: 12px;
    font-weight: bold;
    text-transform: uppercase;
    letter-spacing: 1px;
    z-index: 1;
    box-shadow: 0 2px 8px rgba(0,0,0,0.2);
}

/* Challenges Info */
.challenges-info {
    margin-top: 20px;
    padding: 15px;
    background: #fff9c4;
    border: 3px solid #fbc02d;
    border-radius: 12px;
}

.challenges-info p {
    margin: 0;
    font-size: 14px;
    color: #333;
}

/* Challenge Notification */
.challenge-notification {
    position: fixed;
    top: 20px;
    right: -400px;
    background: white;
    border: 4px solid var(--rarity-uncommon);
    border-radius: 15px;
    padding: 20px;
    box-shadow: 0 10px 30px rgba(0,0,0,0.3);
    z-index: 10000;
    transition: right 0.4s ease;
    max-width: 350px;
}

.challenge-notification.show {
    right: 20px;
    animation: bounceIn 0.6s ease;
}

@keyframes bounceIn {
    0% { transform: translateX(100%) scale(0.8); }
    50% { transform: translateX(-10px) scale(1.05); }
    100% { transform: translateX(0) scale(1); }
}

.notification-content {
    display: flex;
    gap: 15px;
    align-items: center;
}

.notification-icon {
    font-size: 48px;
    flex-shrink: 0;
}

.notification-text {
    flex: 1;
}

.notification-text strong {
    display: block;
    font-size: 18px;
    color: var(--color-dark);
    margin-bottom: 5px;
}

.notification-text p {
    margin: 0 0 5px 0;
    font-size: 14px;
    color: #666;
}

.notification-reward {
    color: #f5576c;
    font-weight: bold;
    font-size: 16px;
}

/* ============================================================================
   Encyclopedia Styles (Phase 6.5)
   ============================================================================ */

/* Encyclopedia Panel Content */
#encyclopedia-content {
    padding: 20px;
    overflow-y: auto;
    max-height: calc(85vh - 100px);
}

/* Encyclopedia Home */
.encyclopedia-home {
    display: flex;
    flex-direction: column;
    gap: 20px;
}

.encyclopedia-welcome {
    text-align: center;
    padding: 20px;
    background: linear-gradient(135deg, #667eea 0%, #764ba2 100%);
    border-radius: 15px;
    color: white;
}

.encyclopedia-welcome h3 {
    margin: 0 0 10px 0;
    font-size: 24px;
}

.encyclopedia-welcome p {
    margin: 0;
    font-size: 14px;
    opacity: 0.95;
}

/* Encyclopedia Progress */
.encyclopedia-progress {
    background: white;
    border: 3px solid var(--color-dark);
    border-radius: 15px;
    padding: 20px;
}

.encyclopedia-progress h4 {
    margin: 0 0 15px 0;
    font-size: 18px;
    color: var(--color-dark);
}

.progress-stats {
    display: flex;
    flex-direction: column;
    gap: 10px;
}

.stat-item {
    display: flex;
    align-items: center;
    gap: 10px;
    font-size: 16px;
    font-weight: bold;
}

.encyclopedia-stat-icon {
    font-size: 24px;
}

.encyclopedia-progress-bar-container {
    background: #e0e0e0;
    height: 20px;
    border-radius: 10px;
    overflow: hidden;
    border: 2px solid var(--color-dark);
}

.encyclopedia-progress-fill {
    height: 100%;
    background: linear-gradient(90deg, #667eea 0%, #764ba2 100%);
    transition: width 1s ease;
}

.stat-percentage {
    text-align: center;
    font-weight: bold;
    color: #667eea;
}

/* Encyclopedia Menu */
.encyclopedia-menu {
    display: grid;
    grid-template-columns: repeat(2, 1fr);
    gap: 15px;
}

.encyclopedia-menu-btn {
    background: white;
    border: 4px solid var(--color-dark);
    border-radius: 15px;
    padding: 20px;
    text-align: center;
    cursor: pointer;
    transition: all 0.3s ease;
    display: flex;
    flex-direction: column;
    align-items: center;
    gap: 10px;
}

.encyclopedia-menu-btn:hover,
.encyclopedia-menu-btn:focus {
    transform: translateY(-5px);
    box-shadow: 0 10px 20px rgba(0,0,0,0.2);
    outline: 2px solid #667eea;
}

.encyclopedia-menu-btn.quiz-btn {
    background: linear-gradient(135deg, #f093fb 0%, #f5576c 100%);
    color: white;
    border-color: #f5576c;
    position: relative;
}

.menu-icon {
    font-size: 48px;
}

.encyclopedia-menu-btn h4 {
    margin: 0;
    font-size: 18px;
    color: var(--color-dark);
}

.encyclopedia-menu-btn.quiz-btn h4 {
    color: white;
}

.encyclopedia-menu-btn p {
    margin: 0;
    font-size: 13px;
    color: #666;
}

.encyclopedia-menu-btn.quiz-btn p {
    color: rgba(255,255,255,0.9);
}

.best-score {
    position: absolute;
    top: 10px;
    right: 10px;
    background: rgba(255,255,255,0.3);
    color: white;
    padding: 5px 10px;
    border-radius: 12px;
    font-size: 12px;
    font-weight: bold;
}

.encyclopedia-tip {
    background: #fff9c4;
    border: 3px solid #fbc02d;
    border-radius: 12px;
    padding: 15px;
}

.encyclopedia-tip p {
    margin: 0;
    font-size: 14px;
    color: #333;
}

/* Encyclopedia Header */
.encyclopedia-header {
    display: flex;
    align-items: center;
    gap: 15px;
    margin-bottom: 20px;
    padding-bottom: 15px;
    border-bottom: 3px solid var(--color-dark);
}

.encyclopedia-header h3 {
    margin: 0;
    font-size: 22px;
    flex: 1;
}

.back-btn {
    background: #e0e0e0;
    border: 3px solid var(--color-dark);
    border-radius: 10px;
    padding: 8px 15px;
    font-size: 14px;
    font-weight: bold;
    cursor: pointer;
    transition: all 0.2s ease;
}

.back-btn:hover,
.back-btn:focus {
    background: #d0d0d0;
    transform: translateX(-3px);
}

/* Breed Guide */
.breed-guide {
    display: flex;
    flex-direction: column;
    gap: 25px;
}

.breed-section h4 {
    margin: 0 0 15px 0;
    font-size: 20px;
    color: var(--color-dark);
}

.environment-header {
    background: linear-gradient(135deg, #f093fb 0%, #f5576c 100%);
    color: white;
    padding: 10px 15px;
    border-radius: 10px;
    border: 3px solid var(--color-dark);
}

.breed-grid {
    display: grid;
    grid-template-columns: repeat(auto-fill, minmax(140px, 1fr));
    gap: 15px;
}

.breed-card {
    background: white;
    border: 3px solid var(--color-dark);
    border-radius: 12px;
    padding: 15px;
    text-align: center;
    cursor: pointer;
    transition: all 0.3s ease;
    position: relative;
}

.breed-card:not(.locked):hover,
.breed-card:not(.locked):focus {
    transform: translateY(-5px) scale(1.05);
    box-shadow: 0 10px 20px rgba(0,0,0,0.2);
    outline: 2px solid #667eea;
}

.breed-card.locked {
    opacity: 0.5;
    filter: grayscale(100%);
}

.breed-icon {
    font-size: 48px;
    margin-bottom: 10px;
    padding: 10px;
    border-radius: 50%;
}

.breed-icon.common { background: rgba(176, 190, 197, 0.2); }
.breed-icon.uncommon { background: rgba(102, 187, 106, 0.2); }
.breed-icon.rare { background: rgba(66, 165, 245, 0.2); }
.breed-icon.epic { background: rgba(171, 71, 188, 0.2); }
.breed-icon.legendary { background: rgba(255, 167, 38, 0.2); }

.breed-name {
    font-weight: bold;
    font-size: 16px;
    margin-bottom: 5px;
    color: var(--color-dark);
}

.breed-origin {
    font-size: 12px;
    color: #666;
}

.locked-badge {
    position: absolute;
    top: 5px;
    right: 5px;
    background: rgba(0,0,0,0.7);
    color: white;
    padding: 3px 8px;
    border-radius: 10px;
    font-size: 10px;
    font-weight: bold;
}

/* Breed Details */
.breed-details {
    display: flex;
    flex-direction: column;
    gap: 20px;
}

.breed-main-info {
    background: white;
    border: 4px solid var(--color-dark);
    border-radius: 15px;
    padding: 20px;
    display: flex;
    gap: 20px;
    align-items: flex-start;
}

.breed-portrait {
    font-size: 80px;
    background: linear-gradient(135deg, #f093fb 0%, #f5576c 100%);
    border-radius: 50%;
    width: 120px;
    height: 120px;
    display: flex;
    align-items: center;
    justify-content: center;
    flex-shrink: 0;
}

.breed-basic-info {
    flex: 1;
}

.breed-basic-info h4 {
    margin: 0 0 10px 0;
    font-size: 24px;
    color: var(--color-dark);
}

.breed-description {
    margin: 0 0 15px 0;
    font-size: 14px;
    line-height: 1.6;
    color: #666;
}

.breed-meta {
    display: flex;
    flex-direction: column;
    gap: 5px;
}

.meta-item {
    font-size: 13px;
    color: #555;
}

.meta-item.rarity-common { color: var(--rarity-common); }
.meta-item.rarity-uncommon { color: var(--rarity-uncommon); }
.meta-item.rarity-rare { color: var(--rarity-rare); }
.meta-item.rarity-epic { color: var(--rarity-epic); }
.meta-item.rarity-legendary { color: var(--rarity-legendary); }

.breed-stats-section,
.breed-behavior-section,
.breed-facts-section {
    background: white;
    border: 3px solid var(--color-dark);
    border-radius: 15px;
    padding: 20px;
}

.breed-stats-section h4,
.breed-behavior-section h4,
.breed-facts-section h4 {
    margin: 0 0 15px 0;
    font-size: 18px;
    color: var(--color-dark);
}

.stat-bars {
    display: flex;
    flex-direction: column;
    gap: 12px;
}

.breed-stat-bar-item {
    display: grid;
    grid-template-columns: 140px 1fr 50px;
    gap: 10px;
    align-items: center;
}

.breed-stat-label {
    font-size: 14px;
    font-weight: bold;
    color: var(--color-dark);
}

.breed-stat-bar {
    background: #e0e0e0;
    height: 24px;
    border-radius: 12px;
    overflow: hidden;
    border: 2px solid var(--color-dark);
}

.stat-fill {
    height: 100%;
    transition: width 0.8s ease;
    border-radius: 10px;
}

.stat-value {
    text-align: center;
    font-weight: bold;
    font-size: 14px;
    color: var(--color-dark);
}

.breed-behavior-section p {
    margin: 0 0 10px 0;
    font-size: 14px;
    line-height: 1.6;
    color: #555;
}

.breed-behavior-section p:last-child {
    margin-bottom: 0;
}

.fact-box {
    background: #f5f5f5;
    border: 2px solid #e0e0e0;
    border-radius: 10px;
    padding: 15px;
    margin-bottom: 15px;
}

.fact-box p {
    margin: 0;
    font-size: 14px;
    line-height: 1.6;
    color: #555;
}

/* Geography Map */
.geography-content {
    display: flex;
    flex-direction: column;
    gap: 20px;
}

.geography-intro {
    background: #fff9c4;
    border: 3px solid #fbc02d;
    border-radius: 12px;
    padding: 15px;
    margin: 0;
    font-size: 14px;
    color: #333;
}

.regions-list {
    display: flex;
    flex-direction: column;
    gap: 15px;
}

.region-card {
    background: white;
    border: 3px solid var(--color-dark);
    border-radius: 15px;
    padding: 15px;
    cursor: pointer;
    transition: all 0.3s ease;
}

.region-card:hover,
.region-card:focus {
    transform: translateX(5px);
    box-shadow: 0 8px 16px rgba(0,0,0,0.15);
    outline: 2px solid #667eea;
}

.region-header {
    display: flex;
    justify-content: space-between;
    align-items: center;
    margin-bottom: 10px;
}

.region-header h4 {
    margin: 0;
    font-size: 18px;
    color: var(--color-dark);
}

.region-count {
    font-size: 12px;
    font-weight: bold;
    color: #667eea;
    background: rgba(102, 126, 234, 0.1);
    padding: 5px 10px;
    border-radius: 10px;
}

.region-fact {
    margin: 0 0 10px 0;
    font-size: 13px;
    color: #666;
    line-height: 1.5;
}

.region-cats {
    display: flex;
    flex-wrap: wrap;
    gap: 8px;
}

.region-cat-icon {
    font-size: 28px;
    opacity: 1;
    transition: transform 0.2s ease;
}

.region-cat-icon.locked {
    opacity: 0.3;
    filter: grayscale(100%);
}

.region-cat-icon:hover {
    transform: scale(1.2);
}

/* Fun Facts */
.fun-facts-content {
    display: flex;
    flex-direction: column;
    gap: 20px;
}

.facts-intro {
    background: linear-gradient(135deg, #667eea 0%, #764ba2 100%);
    color: white;
    padding: 15px;
    border-radius: 12px;
    margin: 0;
    text-align: center;
    font-size: 16px;
    font-weight: bold;
}

.facts-grid {
    display: grid;
    grid-template-columns: repeat(auto-fill, minmax(280px, 1fr));
    gap: 15px;
}

.fact-card {
    background: white;
    border: 3px solid var(--color-dark);
    border-radius: 12px;
    padding: 20px;
    display: flex;
    gap: 15px;
    align-items: flex-start;
    transition: all 0.3s ease;
}

.fact-card:hover {
    transform: translateY(-3px);
    box-shadow: 0 8px 16px rgba(0,0,0,0.15);
}

.fact-number {
    background: linear-gradient(135deg, #f093fb 0%, #f5576c 100%);
    color: white;
    width: 36px;
    height: 36px;
    border-radius: 50%;
    display: flex;
    align-items: center;
    justify-content: center;
    font-weight: bold;
    font-size: 16px;
    flex-shrink: 0;
}

.fact-text {
    margin: 0;
    font-size: 14px;
    line-height: 1.6;
    color: #555;
    flex: 1;
}

.facts-footer {
    text-align: center;
    padding: 20px;
    background: #f5f5f5;
    border-radius: 12px;
    border: 3px solid var(--color-dark);
}

.facts-footer p {
    margin: 0;
    font-size: 14px;
}

.inline-link-btn {
    background: none;
    border: none;
    color: #667eea;
    font-weight: bold;
    text-decoration: underline;
    cursor: pointer;
    font-size: inherit;
    font-family: inherit;
    padding: 0;
}

.inline-link-btn:hover {
    color: #764ba2;
}

/* Quiz Styles */
.quiz-content {
    display: flex;
    flex-direction: column;
    gap: 20px;
}

.quiz-progress {
    display: flex;
    justify-content: space-between;
    align-items: center;
    background: white;
    border: 3px solid var(--color-dark);
    border-radius: 12px;
    padding: 15px;
    font-weight: bold;
}

.quiz-difficulty {
    font-size: 12px;
    text-transform: uppercase;
    letter-spacing: 1px;
}

.quiz-question-card {
    background: white;
    border: 4px solid var(--color-dark);
    border-radius: 15px;
    padding: 30px;
}

.quiz-question {
    margin: 0 0 25px 0;
    font-size: 20px;
    color: var(--color-dark);
    line-height: 1.5;
}

.quiz-answers {
    display: grid;
    gap: 15px;
}

.quiz-answer-btn {
    background: linear-gradient(135deg, #667eea 0%, #764ba2 100%);
    color: white;
    border: 3px solid var(--color-dark);
    border-radius: 12px;
    padding: 18px;
    font-size: 16px;
    font-weight: bold;
    text-align: left;
    cursor: pointer;
    transition: all 0.3s ease;
}

.quiz-answer-btn:hover,
.quiz-answer-btn:focus {
    transform: translateX(5px) scale(1.02);
    box-shadow: 0 8px 16px rgba(0,0,0,0.2);
    outline: 2px solid white;
}

.quiz-score-display {
    text-align: center;
    font-size: 18px;
    font-weight: bold;
    color: #667eea;
    padding: 15px;
    background: white;
    border: 3px solid var(--color-dark);
    border-radius: 12px;
}

/* Quiz Results */
.quiz-results {
    display: flex;
    flex-direction: column;
    gap: 25px;
}

.results-header {
    background: linear-gradient(135deg, #f093fb 0%, #f5576c 100%);
    color: white;
    text-align: center;
    padding: 30px;
    border-radius: 15px;
    border: 4px solid var(--color-dark);
}

.results-grade {
    font-size: 80px;
    margin-bottom: 15px;
}

.results-header h4 {
    margin: 0 0 20px 0;
    font-size: 24px;
}

.results-score {
    display: flex;
    justify-content: center;
    align-items: baseline;
    gap: 10px;
    margin-bottom: 10px;
}

.score-number {
    font-size: 64px;
    font-weight: bold;
    line-height: 1;
}

.score-divider {
    font-size: 32px;
}

.score-total {
    font-size: 32px;
}

.results-percentage {
    font-size: 28px;
    font-weight: bold;
}

.new-record {
    margin-top: 15px;
    background: rgba(255,255,255,0.3);
    padding: 10px 20px;
    border-radius: 20px;
    font-size: 18px;
    font-weight: bold;
}

.best-score-display {
    margin-top: 10px;
    font-size: 14px;
    opacity: 0.9;
}

.results-actions {
    display: flex;
    gap: 15px;
    justify-content: center;
}

.results-details {
    background: white;
    border: 3px solid var(--color-dark);
    border-radius: 15px;
    padding: 20px;
}

.results-details h4 {
    margin: 0 0 15px 0;
    font-size: 18px;
    color: var(--color-dark);
}

.answers-review {
    display: flex;
    flex-direction: column;
    gap: 12px;
}

.answer-review-item {
    background: #f5f5f5;
    border: 3px solid #e0e0e0;
    border-radius: 12px;
    padding: 15px;
    display: flex;
    gap: 15px;
    align-items: flex-start;
}

.answer-review-item.correct {
    border-color: var(--rarity-uncommon);
    background: rgba(102, 187, 106, 0.1);
}

.answer-review-item.incorrect {
    border-color: #f5576c;
    background: rgba(245, 87, 108, 0.1);
}

.review-number {
    background: var(--color-dark);
    color: white;
    width: 32px;
    height: 32px;
    border-radius: 50%;
    display: flex;
    align-items: center;
    justify-content: center;
    font-weight: bold;
    flex-shrink: 0;
}

.review-content {
    flex: 1;
}

.review-question {
    margin: 0 0 8px 0;
    font-weight: bold;
    font-size: 14px;
    color: var(--color-dark);
}

.review-answer,
.review-correct {
    margin: 0 0 5px 0;
    font-size: 13px;
    color: #555;
}

.review-answer:last-child,
.review-correct:last-child {
    margin-bottom: 0;
}

.review-icon {
    font-size: 32px;
    flex-shrink: 0;
}

/* ============================================================================
   Mini-Games Styles
   ============================================================================ */

/* Mini-game Modal */
dialog#minigame-modal {
    position: fixed;
    top: 50%;
    left: 50%;
    transform: translate(-50%, -50%);
    background: var(--color-light);
    border: var(--border-thick) solid var(--color-dark);
    border-radius: var(--radius-lg);
    padding: var(--space-lg);
    max-width: 700px;
    width: 90%;
    max-height: 85vh;
    overflow-y: auto;
    box-shadow: var(--shadow-xl);
    z-index: 1000;
}

dialog#minigame-modal[open] {
    display: block;
}

#minigame-modal .modal-content {
    width: 100%;
}

#minigame-modal h2 {
    color: var(--color-purple);
    text-align: center;
    margin-bottom: var(--space-md);
    font-size: var(--font-xl);
}

/* Game selection and game screen visibility */
#minigame-modal #game-selection {
    display: block;
}

#minigame-modal #minigame-screen {
    display: none;
    min-height: 400px;
}

/* Game Selection Grid */
.game-selection-grid {
    display: grid;
    grid-template-columns: repeat(auto-fit, minmax(200px, 1fr));
    gap: var(--space-md);
    margin-top: var(--space-md);
}

.game-select-btn {
    background: linear-gradient(135deg, #667eea 0%, #764ba2 100%);
    border: var(--border-thick) solid var(--color-dark);
    border-radius: var(--radius-lg);
    padding: var(--space-lg);
    cursor: pointer;
    transition: transform var(--transition-fast), box-shadow var(--transition-fast);
    color: white;
    text-align: center;
    font-family: var(--font-main);
}

.game-select-btn:hover {
    transform: translateY(-4px);
    box-shadow: var(--shadow-lg);
}

.game-select-btn:active {
    transform: translateY(-2px);
}

.game-select-btn .game-icon {
    font-size: var(--font-3xl);
    display: block;
    margin-bottom: var(--space-xs);
}

.game-select-btn h3 {
    font-size: var(--font-md);
    margin: var(--space-xs) 0;
    color: white;
}

.game-select-btn p {
    font-size: var(--font-sm);
    margin: var(--space-xs) 0;
    opacity: 0.9;
}

.game-select-btn .high-score {
    margin-top: var(--space-sm);
    font-weight: bold;
    font-size: var(--font-md);
    opacity: 1;
}

.minigame-header {
    text-align: center;
    margin-bottom: var(--space-lg);
}

.minigame-header h3 {
    font-size: var(--font-xl);
    color: var(--color-purple);
    margin-bottom: var(--space-xs);
}

.minigame-header p {
    font-size: var(--font-md);
    color: var(--color-dark);
    margin: var(--space-xs) 0;
}

.minigame-score {
    font-size: var(--font-lg);
    font-weight: bold;
    color: var(--color-purple);
}

.minigame-status {
    text-align: center;
    margin: var(--space-lg) 0;
    font-size: var(--font-lg);
    font-weight: bold;
    color: var(--color-purple);
}

.minigame-result {
    font-size: var(--font-xl);
    font-weight: bold;
    color: var(--color-purple);
    padding: var(--space-md);
    background: var(--color-yellow);
    border-radius: var(--radius-md);
    margin: var(--space-lg) 0;
}

/* Game 1: Follow the Treat */
.treat-grid {
    display: grid;
    grid-template-columns: repeat(2, 1fr);
    gap: var(--space-md);
    margin: var(--space-lg) 0;
    max-width: 400px;
    margin-left: auto;
    margin-right: auto;
}

.treat-button {
    aspect-ratio: 1;
    font-size: var(--font-3xl);
    background: linear-gradient(135deg, #f5af19 0%, #f12711 100%);
    border: var(--border-thick) solid var(--color-dark);
    border-radius: var(--radius-lg);
    cursor: pointer;
    transition: all var(--transition-fast);
    box-shadow: var(--shadow-md);
}

.treat-button:hover {
    transform: scale(1.05);
    box-shadow: var(--shadow-lg);
}

.treat-button.treat-active {
    transform: scale(1.1);
    box-shadow: 0 0 20px rgba(245, 175, 25, 0.8);
    background: linear-gradient(135deg, #ffd700 0%, #ffaa00 100%);
}

/* Game 2: Cat Toy Chase */
.chase-area {
    position: relative;
    background: linear-gradient(to bottom, #87ceeb 0%, #98d8c8 50%, #90ee90 100%);
    border: var(--border-thick) solid var(--color-dark);
    border-radius: var(--radius-lg);
    height: 400px;
    margin: var(--space-lg) 0;
    overflow: hidden;
}

.toy-target {
    position: absolute;
    width: 50px;
    height: 50px;
    font-size: var(--font-2xl);
    background: white;
    border: 3px solid var(--color-dark);
    border-radius: 50%;
    cursor: pointer;
    transition: transform 0.3s ease;
    box-shadow: var(--shadow-md);
}

.toy-target:hover {
    transform: scale(1.2);
}

.toy-target:active {
    transform: scale(0.9);
}

/* Game 3: Hide and Seek */
.seek-grid {
    display: grid;
    grid-template-columns: repeat(auto-fit, minmax(80px, 1fr));
    gap: var(--space-sm);
    margin: var(--space-lg) 0;
    max-width: 500px;
    margin-left: auto;
    margin-right: auto;
}

.seek-box {
    aspect-ratio: 1;
    font-size: var(--font-2xl);
    background: linear-gradient(135deg, #8e9eab 0%, #eef2f3 100%);
    border: var(--border-thick) solid var(--color-dark);
    border-radius: var(--radius-md);
    cursor: pointer;
    transition: all var(--transition-fast);
    box-shadow: var(--shadow-md);
}

.seek-box:hover {
    transform: translateY(-4px);
    box-shadow: var(--shadow-lg);
    background: linear-gradient(135deg, #a8b8c8 0%, #f0f4f7 100%);
}

.seek-box.seek-found {
    background: linear-gradient(135deg, #56ab2f 0%, #a8e063 100%);
    animation: foundPulse 0.5s ease;
}

.seek-box.seek-wrong {
    background: linear-gradient(135deg, #eb3349 0%, #f45c43 100%);
    animation: wrongShake 0.5s ease;
}

@keyframes foundPulse {
    0%, 100% { transform: scale(1); }
    50% { transform: scale(1.2); }
}

@keyframes wrongShake {
    0%, 100% { transform: translateX(0); }
    25% { transform: translateX(-10px); }
    75% { transform: translateX(10px); }
}

/* Responsive Mini-games */
@media (max-width: 768px) {
    .game-selection-grid {
        grid-template-columns: 1fr;
    }
    
    .treat-grid {
        gap: var(--space-sm);
    }
    
    .chase-area {
        height: 300px;
    }
    
    .seek-grid {
        grid-template-columns: repeat(auto-fit, minmax(60px, 1fr));
    }
}

/* ============================================================================
   PHASE 4.2: LOADING STATES
   ============================================================================ */

/* Loading Overlay */
#loading-overlay {
    position: fixed;
    top: 0;
    left: 0;
    width: 100vw;
    height: 100vh;
    background: linear-gradient(135deg, #667eea 0%, #764ba2 100%);
    display: flex;
    align-items: center;
    justify-content: center;
    z-index: 10000;
    transition: opacity var(--anim-duration-slow) ease-out;
}

#loading-overlay.hidden {
    opacity: 0;
    pointer-events: none;
}

.loading-content {
    text-align: center;
    color: var(--color-light);
    animation: fadeInSimple 0.5s ease-out;
}

.loading-cat {
    font-size: 4em;
    margin-bottom: var(--space-lg);
    animation: catBounce 1s ease-in-out infinite;
}

.loading-overlay-spinner {
    width: 60px;
    height: 60px;
    border: 6px solid rgba(255, 255, 255, 0.3);
    border-top-color: var(--color-light);
    border-radius: 50%;
    margin: 0 auto var(--space-lg);
    animation: spin 1s linear infinite;
}

.loading-text {
    font-size: var(--font-xl);
    font-weight: bold;
    margin-bottom: var(--space-sm);
}

.loading-subtext {
    font-size: var(--font-md);
    opacity: 0.9;
}

/* Skeleton Loading for Collection Grid */
.skeleton-grid {
    display: grid;
    grid-template-columns: repeat(auto-fill, minmax(140px, 1fr));
    gap: var(--space-md);
    padding: var(--space-lg);
}

.skeleton-card {
    background: var(--color-gray-light);
    border: var(--border-base) solid var(--color-gray-mid);
    border-radius: var(--radius-md);
    padding: var(--space-md);
    height: 180px;
    position: relative;
    overflow: hidden;
}

.skeleton-card::before {
    content: '';
    position: absolute;
    top: 0;
    left: -100%;
    width: 100%;
    height: 100%;
    background: linear-gradient(
        90deg,
        transparent,
        rgba(255, 255, 255, 0.5),
        transparent
    );
    animation: skeletonShimmer 1.5s infinite;
}

@keyframes skeletonShimmer {
    0% {
        left: -100%;
    }
    100% {
        left: 100%;
    }
}

.skeleton-icon {
    width: 80px;
    height: 80px;
    background: var(--color-gray-mid);
    border-radius: 50%;
    margin: 0 auto var(--space-sm);
}

.skeleton-title {
    width: 80%;
    height: 16px;
    background: var(--color-gray-mid);
    border-radius: 4px;
    margin: 0 auto var(--space-sm);
}

.skeleton-text {
    width: 60%;
    height: 12px;
    background: var(--color-gray-mid);
    border-radius: 4px;
    margin: 0 auto;
}

/* Loading State for Buttons */
.main-btn.loading,
.action-btn.loading {
    position: relative;
    color: transparent;
    pointer-events: none;
    cursor: not-allowed;
}

.main-btn.loading::after,
.action-btn.loading::after {
    content: '';
    position: absolute;
    top: 50%;
    left: 50%;
    transform: translate(-50%, -50%);
    width: 20px;
    height: 20px;
    border: 3px solid rgba(255, 255, 255, 0.3);
    border-top-color: var(--color-light);
    border-radius: 50%;
    animation: spin 0.6s linear infinite;
}

/* Loading Pulse for Content */
.loading-pulse {
    animation: loadingPulse 1.5s ease-in-out infinite;
}

@keyframes loadingPulse {
    0%, 100% {
        opacity: 1;
    }
    50% {
        opacity: 0.5;
    }
}

/* Progress Bar Container */
.progress-bar-container {
    width: 100%;
    margin: var(--space-sm) 0;
}

.progress-bar-container .progress-bar {
    width: 100%;
    height: 8px;
    background: var(--color-gray-light);
    border-radius: 4px;
    overflow: hidden;
}

.progress-bar-container .progress-bar-fill {
    height: 100%;
    background: var(--gradient-primary);
    border-radius: 4px;
    transition: width var(--anim-duration-base) ease-out;
    animation: progressShine 1.5s ease-in-out infinite;
}

@keyframes progressShine {
    0%, 100% {
        opacity: 1;
    }
    50% {
        opacity: 0.8;
    }
}

/* Loading Dots Animation */
.loading-dots {
    display: inline-block;
}

.loading-dots::after {
    content: '.';
    animation: loadingDots 1.5s steps(4, end) infinite;
}

@keyframes loadingDots {
    0%, 20% {
        content: '.';
    }
    40% {
        content: '..';
    }
    60% {
        content: '...';
    }
    80%, 100% {
        content: '';
    }
}

/* Spinner in Modal/Dialog */
.modal-loading,
.dialog-loading {
    display: flex;
    align-items: center;
    justify-content: center;
    min-height: 200px;
}

.modal-spinner {
    width: 40px;
    height: 40px;
    border: 4px solid var(--color-gray-mid);
    border-top-color: var(--color-purple);
    border-radius: 50%;
    animation: spin 0.8s linear infinite;
}

/* Inline Loading Indicator */
.inline-loading {
    display: inline-flex;
    align-items: center;
    gap: var(--space-sm);
}

.inline-spinner {
    width: 16px;
    height: 16px;
    border: 2px solid var(--color-gray-mid);
    border-top-color: var(--color-purple);
    border-radius: 50%;
    animation: spin 0.6s linear infinite;
}

/* Reduced Motion for Loading States */
@media (prefers-reduced-motion: reduce) {
    .loading-cat {
        animation: none;
    }
    
    .skeleton-card::before {
        animation: none;
    }
    
    .progress-bar-fill {
        animation: none;
    }
    
    .loading-dots::after {
        animation: none;
        content: '...';
    }
}

/* Print styles */
@media print {
    #controls,
    .close-btn,
    #encounter-panel,
    .modal {
        display: none !important;
    }
    
    body {
        background: white;
    }
    
    #game-container {
        box-shadow: none;
        border: none;
    }
}

/* ============================================================================
   TUTORIAL & ONBOARDING SYSTEM (v2.9.0)
   ============================================================================ */

.tutorial-overlay {
    position: fixed;
    top: 0;
    left: 0;
    width: 100%;
    height: 100%;
    z-index: 10000;
    display: flex;
    align-items: center;
    justify-content: center;
    animation: fadeIn 0.3s ease-out;
}

.tutorial-backdrop {
    position: absolute;
    top: 0;
    left: 0;
    width: 100%;
    height: 100%;
    background: rgba(0, 0, 0, 0.7);
    backdrop-filter: blur(4px);
}

.tutorial-box {
    position: relative;
    background: linear-gradient(135deg, #ffffff 0%, #f5f5f5 100%);
    border: 5px solid #333;
    border-radius: var(--radius-lg);
    padding: var(--space-2xl);
    max-width: 500px;
    width: 90%;
    box-shadow: 0 10px 40px rgba(0, 0, 0, 0.5);
    z-index: 10001;
}

.tutorial-header {
    display: flex;
    justify-content: space-between;
    align-items: center;
    margin-bottom: var(--space-lg);
}

.tutorial-header h3 {
    margin: 0;
    font-size: var(--font-xl);
    color: #333;
}

.tutorial-skip-btn {
    background: #e0e0e0;
    border: 2px solid #999;
    border-radius: var(--radius-sm);
    padding: var(--space-xs) var(--space-md);
    font-size: var(--font-sm);
    cursor: pointer;
    transition: var(--transition-fast);
}

.tutorial-skip-btn:hover {
    background: #d0d0d0;
    transform: scale(1.05);
}

.tutorial-body {
    margin-bottom: var(--space-xl);
}

.tutorial-body p {
    font-size: var(--font-base);
    line-height: 1.6;
    color: #333;
    margin: 0;
}

.tutorial-footer {
    display: flex;
    justify-content: space-between;
    align-items: center;
}

.tutorial-progress {
    font-size: var(--font-sm);
    color: #666;
    font-weight: bold;
}

.tutorial-btn {
    background: linear-gradient(135deg, #667eea 0%, #764ba2 100%);
    color: white;
    border: 3px solid #333;
    border-radius: var(--radius-sm);
    padding: var(--space-md) var(--space-xl);
    font-size: var(--font-md);
    font-weight: bold;
    cursor: pointer;
    transition: var(--transition-fast);
}

.tutorial-btn:hover {
    transform: translateY(-2px) scale(1.05);
    box-shadow: 0 6px 12px rgba(0, 0, 0, 0.3);
}

.tutorial-highlight {
    position: relative;
    box-shadow: 0 0 0 4px #ffd54f, 0 0 20px rgba(255, 213, 79, 0.6) !important;
    animation: tutorialPulse 2s ease-in-out infinite;
}

@keyframes tutorialBounceIn {
    0% {
        opacity: 0;
        transform: scale(0.3);
    }
    50% {
        opacity: 1;
        transform: scale(1.05);
    }
    70% {
        transform: scale(0.9);
    }
    100% {
        transform: scale(1);
    }
}

@keyframes tutorialPulse {
    0%, 100% {
        box-shadow: 0 0 0 4px #ffd54f, 0 0 20px rgba(255, 213, 79, 0.6);
    }
    50% {
        box-shadow: 0 0 0 8px #ffd54f, 0 0 30px rgba(255, 213, 79, 0.8);
    }
}

/* Tooltips */
.tooltip {
    position: fixed;
    background: #333;
    color: white;
    padding: var(--space-sm) var(--space-md);
    border-radius: var(--radius-sm);
    font-size: var(--font-sm);
    max-width: 250px;
    z-index: 9999;
    pointer-events: none;
    opacity: 0;
    transition: opacity 0.2s ease-out;
    box-shadow: 0 4px 12px rgba(0, 0, 0, 0.3);
}

.tooltip::before {
    content: '';
    position: absolute;
    border: 6px solid transparent;
}

.tooltip-top::before {
    bottom: -12px;
    left: 50%;
    transform: translateX(-50%);
    border-top-color: #333;
}

.tooltip-bottom::before {
    top: -12px;
    left: 50%;
    transform: translateX(-50%);
    border-bottom-color: #333;
}

.tooltip-left::before {
    right: -12px;
    top: 50%;
    transform: translateY(-50%);
    border-left-color: #333;
}

.tooltip-right::before {
    left: -12px;
    top: 50%;
    transform: translateY(-50%);
    border-right-color: #333;
}

.tooltip-icon {
    display: inline-block;
    margin-left: 5px;
    opacity: 0.6;
    font-size: 0.8em;
    cursor: help;
    transition: opacity 0.2s;
}

button:hover .tooltip-icon,
.stat-item:hover .tooltip-icon {
    opacity: 1;
}

/* ============================================================================
   MILESTONE REWARDS SYSTEM (v2.9.0)
   ============================================================================ */

.milestones-panel {
    padding: var(--space-xl);
}

.milestones-panel h3 {
    font-size: var(--font-2xl);
    margin-bottom: var(--space-md);
    text-align: center;
    color: #333;
}

.milestones-description {
    text-align: center;
    color: #666;
    margin-bottom: var(--space-xl);
    font-size: var(--font-md);
}

.milestones-grid {
    display: grid;
    grid-template-columns: repeat(auto-fill, minmax(280px, 1fr));
    gap: var(--space-lg);
    margin-top: var(--space-xl);
}

.milestone-card {
    background: white;
    border: 4px solid #333;
    border-radius: var(--radius-md);
    padding: var(--space-lg);
    transition: var(--transition-base);
    position: relative;
    overflow: hidden;
}

.milestone-card::before {
    content: '';
    position: absolute;
    top: 0;
    left: 0;
    right: 0;
    height: 4px;
    background: linear-gradient(90deg, #b0bec5, #90a4ae);
}

.milestone-card.rarity-common::before {
    background: linear-gradient(90deg, var(--color-rarity-common), #90a4ae);
}

.milestone-card.rarity-uncommon::before {
    background: linear-gradient(90deg, var(--color-rarity-uncommon), #4caf50);
}

.milestone-card.rarity-rare::before {
    background: linear-gradient(90deg, var(--color-rarity-rare), #1e88e5);
}

.milestone-card.rarity-epic::before {
    background: linear-gradient(90deg, var(--color-rarity-epic), #8e24aa);
}

.milestone-card.rarity-legendary::before {
    background: linear-gradient(90deg, var(--color-rarity-legendary), #ff8f00);
}

.milestone-card:hover {
    transform: translateY(-4px);
    box-shadow: 0 8px 20px rgba(0, 0, 0, 0.2);
}

.milestone-card.milestone-completed {
    background: linear-gradient(135deg, #e8f5e9 0%, #c8e6c9 100%);
    border-color: #4caf50;
}

.milestone-header {
    display: flex;
    align-items: center;
    gap: var(--space-md);
    margin-bottom: var(--space-md);
}

.milestone-icon-large {
    font-size: 3em;
    filter: drop-shadow(0 2px 4px rgba(0, 0, 0, 0.2));
}

.milestone-header h4 {
    margin: 0;
    font-size: var(--font-lg);
    color: #333;
}

.milestone-desc {
    color: #666;
    margin-bottom: var(--space-lg);
    font-size: var(--font-sm);
}

.milestone-progress {
    margin-bottom: var(--space-md);
}

.milestone-progress .progress-bar-container {
    width: 100%;
    height: 20px;
    background: #e0e0e0;
    border: 2px solid #333;
    border-radius: var(--radius-sm);
    overflow: hidden;
    position: relative;
}

.milestone-progress .progress-bar-fill {
    height: 100%;
    background: linear-gradient(90deg, #4caf50, #66bb6a);
    transition: width 0.5s ease-out;
    position: relative;
}

.milestone-progress .progress-bar-fill::after {
    content: '';
    position: absolute;
    top: 0;
    left: 0;
    right: 0;
    bottom: 0;
    background: linear-gradient(
        90deg,
        transparent 0%,
        rgba(255, 255, 255, 0.3) 50%,
        transparent 100%
    );
    animation: shimmer 2s infinite;
}

@keyframes shimmer {
    0% {
        transform: translateX(-100%);
    }
    100% {
        transform: translateX(100%);
    }
}

.milestone-progress .progress-text {
    text-align: center;
    margin-top: var(--space-xs);
    font-size: var(--font-sm);
    font-weight: bold;
    color: #333;
}

.milestone-reward-display {
    text-align: center;
    margin-top: var(--space-md);
    padding-top: var(--space-md);
    border-top: 2px solid #e0e0e0;
}

.milestone-claimed {
    color: #4caf50;
    font-weight: bold;
    font-size: var(--font-md);
}

.milestone-pending {
    color: #ff9800;
    font-weight: bold;
    font-size: var(--font-sm);
}

.milestone-notification {
    position: fixed;
    top: 20px;
    left: 50%;
    transform: translateX(-50%) translateY(-20px);
    background: linear-gradient(135deg, #fff9c4 0%, #fff59d 100%);
    border: 5px solid #333;
    border-radius: var(--radius-lg);
    padding: var(--space-xl);
    max-width: 400px;
    z-index: 9999;
    box-shadow: 0 10px 30px rgba(0, 0, 0, 0.3);
    opacity: 0;
    transition: all 0.5s ease-out;
    cursor: pointer;
}

.milestone-content {
    display: flex;
    gap: var(--space-lg);
    align-items: center;
}

.milestone-notification .milestone-icon {
    font-size: 4em;
    filter: drop-shadow(0 2px 4px rgba(0, 0, 0, 0.2));
}

.milestone-text h3 {
    margin: 0 0 var(--space-xs) 0;
    font-size: var(--font-xl);
    color: #333;
}

.milestone-text h4 {
    margin: 0 0 var(--space-sm) 0;
    font-size: var(--font-lg);
    color: #555;
}

.milestone-text p {
    margin: var(--space-xs) 0;
    font-size: var(--font-sm);
    color: #666;
}

.milestone-reward {
    font-weight: bold;
    color: #ff6f00;
    font-size: var(--font-md) !important;
}

/* ============================================================================
   PERSONALITY TRAITS SYSTEM (v2.9.0)
   ============================================================================ */

.personality-trait {
    background: white;
    border: 3px solid #9575cd;
    border-radius: var(--radius-md);
    padding: var(--space-md);
    margin: var(--space-md) 0;
    display: flex;
    align-items: center;
    gap: var(--space-md);
}

.personality-icon {
    font-size: 2.5em;
    filter: drop-shadow(0 2px 4px rgba(0, 0, 0, 0.2));
}

.personality-info strong {
    display: block;
    font-size: var(--font-lg);
    color: #333;
    margin-bottom: var(--space-xs);
}

.personality-info p {
    margin: 0;
    color: #666;
    font-size: var(--font-sm);
}

.personality-filter {
    margin: var(--space-xl) 0;
    padding: var(--space-lg);
    background: #f5f5f5;
    border: 3px solid #333;
    border-radius: var(--radius-md);
}

.personality-filter h4 {
    margin: 0 0 var(--space-md) 0;
    font-size: var(--font-lg);
    color: #333;
    text-align: center;
}

.personality-buttons {
    display: flex;
    flex-wrap: wrap;
    gap: var(--space-sm);
    justify-content: center;
}

.filter-btn {
    background: white;
    border: 3px solid #333;
    border-radius: var(--radius-sm);
    padding: var(--space-sm) var(--space-md);
    font-size: var(--font-sm);
    font-weight: bold;
    cursor: pointer;
    transition: var(--transition-fast);
}

.filter-btn:hover {
    transform: translateY(-2px);
    box-shadow: 0 4px 8px rgba(0, 0, 0, 0.2);
}

.filter-btn.active {
    background: linear-gradient(135deg, #667eea 0%, #764ba2 100%);
    color: white;
    transform: translateY(-2px) scale(1.05);
}

.personality-stats-panel {
    padding: var(--space-xl);
}

.personality-stats-panel h3 {
    font-size: var(--font-2xl);
    margin-bottom: var(--space-md);
    text-align: center;
    color: #333;
}

.panel-description {
    text-align: center;
    color: #666;
    margin-bottom: var(--space-xl);
    font-size: var(--font-md);
}

.personality-stats-grid {
    display: grid;
    grid-template-columns: repeat(auto-fill, minmax(250px, 1fr));
    gap: var(--space-lg);
}

.personality-stat-card {
    background: white;
    border: 3px solid #333;
    border-left-width: 4px;
    border-radius: var(--radius-md);
    padding: var(--space-md);
    transition: var(--transition-base);
}

.personality-stat-card:hover {
    transform: translateY(-2px);
    box-shadow: 0 6px 16px rgba(0, 0, 0, 0.15);
}

.personality-stat-header {
    display: flex;
    align-items: center;
    gap: var(--space-sm);
    margin-bottom: var(--space-md);
}

.personality-icon-large {
    font-size: 2em;
}

.personality-stat-header h4 {
    margin: 0;
    font-size: var(--font-md);
    color: #333;
}

.personality-stat-progress {
    margin-top: var(--space-md);
}

.personality-hint {
    margin-top: var(--space-sm);
    font-size: var(--font-xs);
    color: #888;
    font-style: italic;
}

/* Responsive adjustments for new features */
@media (max-width: 768px) {
    .tutorial-box {
        padding: var(--space-lg);
        max-width: 95%;
    }
    
    .milestones-grid,
    .personality-stats-grid {
        grid-template-columns: 1fr;
    }
    
    .milestone-notification {
        max-width: 90%;
        padding: var(--space-md);
    }
    
    .milestone-content {
        flex-direction: column;
        text-align: center;
    }
}

/* Accessibility for reduced motion */
@media (prefers-reduced-motion: reduce) {
    .tutorial-box,
    .tutorial-highlight {
        animation: none !important;
    }
    
    .tutorial-btn:hover,
    .milestone-card:hover {
        transform: none;
    }
    
    .progress-bar-fill::after {
        animation: none;
    }
}

<<<<<<< HEAD
.success-animation {
    animation: success 0.5s;
}

/* Cat Care Activities */
#care-panel {
    position: fixed;
    top: 50%;
    left: 50%;
    transform: translate(-50%, -50%);
    background: white;
    border: 5px solid #333;
    border-radius: 15px;
    padding: 30px;
    max-width: 600px;
    width: 90%;
    max-height: 80vh;
    overflow-y: auto;
    box-shadow: 0 20px 60px rgba(0,0,0,0.5);
    z-index: 1000;
}

#care-panel h2 {
    color: #f5576c;
    font-size: 2em;
    text-align: center;
    margin-bottom: 20px;
}

#care-cat-info {
    text-align: center;
    margin-bottom: 25px;
    padding: 15px;
    background: #f0f0f0;
    border-radius: 10px;
    border: 3px solid #333;
}

#care-cat-icon {
    font-size: 4em;
    margin: 10px 0;
}

#care-cat-name {
    color: #764ba2;
    font-size: 1.5em;
    margin: 10px 0;
}

#care-happiness-bar {
    margin: 15px auto;
    max-width: 300px;
}

#care-happiness-bar label {
    display: block;
    font-weight: bold;
    margin-bottom: 5px;
    color: #333;
}

.happiness-bar-bg {
    background: #ddd;
    height: 25px;
    border-radius: 12px;
    border: 3px solid #333;
    overflow: hidden;
}

.happiness-bar-fill {
    height: 100%;
    border-radius: 10px;
    transition: width 0.5s;
    background: linear-gradient(90deg, #f093fb 0%, #f5576c 100%);
}

#care-activities {
    display: grid;
    grid-template-columns: 1fr 1fr;
    gap: 15px;
    margin-top: 20px;
}

.care-activity-btn {
    background: white;
    border: 4px solid #333;
    border-radius: 15px;
    padding: 20px;
    cursor: pointer;
    font-family: inherit;
    transition: all 0.2s;
    box-shadow: 4px 4px 0px rgba(0,0,0,0.2);
    display: flex;
    flex-direction: column;
    align-items: center;
    gap: 8px;
}

.care-activity-btn:hover {
    transform: translateY(-5px);
    box-shadow: 6px 8px 0px rgba(0,0,0,0.3);
    background: #fff9c4;
}

.care-activity-btn:active {
    transform: translateY(0);
    box-shadow: 2px 2px 0px rgba(0,0,0,0.2);
}

.care-activity-btn .activity-icon {
    font-size: 3em;
}

.care-activity-btn .activity-name {
    font-size: 1.3em;
    font-weight: bold;
    color: #764ba2;
}

.care-activity-btn .activity-desc {
    font-size: 0.9em;
    color: #666;
    text-align: center;
}

#cat-happiness {
    margin: 15px 0;
    padding: 12px;
    background: #fff9c4;
    border-radius: 10px;
    border: 3px solid #333;
    text-align: center;
    font-weight: bold;
}

/* Training Minigame */
#training-game {
    position: fixed;
    top: 50%;
    left: 50%;
    transform: translate(-50%, -50%);
    background: white;
    border: 5px solid #333;
    border-radius: 15px;
    padding: 30px;
    max-width: 500px;
    width: 90%;
    box-shadow: 0 20px 60px rgba(0,0,0,0.5);
    z-index: 1001;
    text-align: center;
}

#training-game h2 {
    color: #f5576c;
    font-size: 2em;
    margin-bottom: 15px;
}

#training-instructions {
    font-size: 1.1em;
    margin-bottom: 20px;
    color: #333;
}

#training-arena {
    position: relative;
    background: linear-gradient(to bottom, #87ceeb 0%, #98d8c8 100%);
    border: 4px solid #333;
    border-radius: 15px;
    height: 300px;
    margin: 20px 0;
    overflow: hidden;
}

#training-cat {
    position: absolute;
    font-size: 4em;
    transition: all 0.3s;
    cursor: default;
}

#training-treat {
    position: absolute;
    font-size: 3em;
    cursor: pointer;
    transition: all 0.2s;
    animation: treatBounce 0.5s infinite;
}

#training-treat:hover {
    transform: scale(1.2);
}

@keyframes treatBounce {
    0%, 100% { transform: translateY(0); }
    50% { transform: translateY(-10px); }
}

#training-score {
    display: flex;
    justify-content: space-around;
    margin-top: 15px;
}

#training-score p {
    font-size: 1.2em;
    font-weight: bold;
    color: #333;
}

/* Responsive adjustments */
@media (max-width: 768px) {
    #care-activities {
        grid-template-columns: 1fr;
    }
}
=======
>>>>>>> d2584867
<|MERGE_RESOLUTION|>--- conflicted
+++ resolved
@@ -1329,6 +1329,8 @@
     filter: grayscale(100%);
 }
 
+/* Cat Care Activities */
+#care-panel {
 .achievement-card.common { border-color: #b0bec5; }
 .achievement-card.uncommon { border-color: #66bb6a; }
 .achievement-card.rare { border-color: #42a5f5; }
@@ -3456,6 +3458,212 @@
     top: 50%;
     left: 50%;
     transform: translate(-50%, -50%);
+    background: white;
+    border: 5px solid #333;
+    border-radius: 15px;
+    padding: 30px;
+    max-width: 600px;
+    width: 90%;
+    max-height: 80vh;
+    overflow-y: auto;
+    box-shadow: 0 20px 60px rgba(0,0,0,0.5);
+    z-index: 1000;
+}
+
+#care-panel h2 {
+    color: #f5576c;
+    font-size: 2em;
+    text-align: center;
+    margin-bottom: 20px;
+}
+
+#care-cat-info {
+    text-align: center;
+    margin-bottom: 25px;
+    padding: 15px;
+    background: #f0f0f0;
+    border-radius: 10px;
+    border: 3px solid #333;
+}
+
+#care-cat-icon {
+    font-size: 4em;
+    margin: 10px 0;
+}
+
+#care-cat-name {
+    color: #764ba2;
+    font-size: 1.5em;
+    margin: 10px 0;
+}
+
+#care-happiness-bar {
+    margin: 15px auto;
+    max-width: 300px;
+}
+
+#care-happiness-bar label {
+    display: block;
+    font-weight: bold;
+    margin-bottom: 5px;
+    color: #333;
+}
+
+.happiness-bar-bg {
+    background: #ddd;
+    height: 25px;
+    border-radius: 12px;
+    border: 3px solid #333;
+    overflow: hidden;
+}
+
+.happiness-bar-fill {
+    height: 100%;
+    border-radius: 10px;
+    transition: width 0.5s;
+    background: linear-gradient(90deg, #f093fb 0%, #f5576c 100%);
+}
+
+#care-activities {
+    display: grid;
+    grid-template-columns: 1fr 1fr;
+    gap: 15px;
+    margin-top: 20px;
+}
+
+.care-activity-btn {
+    background: white;
+    border: 4px solid #333;
+    border-radius: 15px;
+    padding: 20px;
+    cursor: pointer;
+    font-family: inherit;
+    transition: all 0.2s;
+    box-shadow: 4px 4px 0px rgba(0,0,0,0.2);
+    display: flex;
+    flex-direction: column;
+    align-items: center;
+    gap: 8px;
+}
+
+.care-activity-btn:hover {
+    transform: translateY(-5px);
+    box-shadow: 6px 8px 0px rgba(0,0,0,0.3);
+    background: #fff9c4;
+}
+
+.care-activity-btn:active {
+    transform: translateY(0);
+    box-shadow: 2px 2px 0px rgba(0,0,0,0.2);
+}
+
+.care-activity-btn .activity-icon {
+    font-size: 3em;
+}
+
+.care-activity-btn .activity-name {
+    font-size: 1.3em;
+    font-weight: bold;
+    color: #764ba2;
+}
+
+.care-activity-btn .activity-desc {
+    font-size: 0.9em;
+    color: #666;
+    text-align: center;
+}
+
+#cat-happiness {
+    margin: 15px 0;
+    padding: 12px;
+    background: #fff9c4;
+    border-radius: 10px;
+    border: 3px solid #333;
+    text-align: center;
+    font-weight: bold;
+}
+
+/* Training Minigame */
+#training-game {
+    position: fixed;
+    top: 50%;
+    left: 50%;
+    transform: translate(-50%, -50%);
+    background: white;
+    border: 5px solid #333;
+    border-radius: 15px;
+    padding: 30px;
+    max-width: 500px;
+    width: 90%;
+    box-shadow: 0 20px 60px rgba(0,0,0,0.5);
+    z-index: 1001;
+    text-align: center;
+}
+
+#training-game h2 {
+    color: #f5576c;
+    font-size: 2em;
+    margin-bottom: 15px;
+}
+
+#training-instructions {
+    font-size: 1.1em;
+    margin-bottom: 20px;
+    color: #333;
+}
+
+#training-arena {
+    position: relative;
+    background: linear-gradient(to bottom, #87ceeb 0%, #98d8c8 100%);
+    border: 4px solid #333;
+    border-radius: 15px;
+    height: 300px;
+    margin: 20px 0;
+    overflow: hidden;
+}
+
+#training-cat {
+    position: absolute;
+    font-size: 4em;
+    transition: all 0.3s;
+    cursor: default;
+}
+
+#training-treat {
+    position: absolute;
+    font-size: 3em;
+    cursor: pointer;
+    transition: all 0.2s;
+    animation: treatBounce 0.5s infinite;
+}
+
+#training-treat:hover {
+    transform: scale(1.2);
+}
+
+@keyframes treatBounce {
+    0%, 100% { transform: translateY(0); }
+    50% { transform: translateY(-10px); }
+}
+
+#training-score {
+    display: flex;
+    justify-content: space-around;
+    margin-top: 15px;
+}
+
+#training-score p {
+    font-size: 1.2em;
+    font-weight: bold;
+    color: #333;
+}
+
+/* Responsive adjustments */
+@media (max-width: 768px) {
+    #care-activities {
+        grid-template-columns: 1fr;
+    }
+}
     background: var(--color-light);
     border: var(--border-thick) solid var(--color-dark);
     border-radius: var(--radius-lg);
@@ -4626,222 +4834,3 @@
     }
 }
 
-<<<<<<< HEAD
-.success-animation {
-    animation: success 0.5s;
-}
-
-/* Cat Care Activities */
-#care-panel {
-    position: fixed;
-    top: 50%;
-    left: 50%;
-    transform: translate(-50%, -50%);
-    background: white;
-    border: 5px solid #333;
-    border-radius: 15px;
-    padding: 30px;
-    max-width: 600px;
-    width: 90%;
-    max-height: 80vh;
-    overflow-y: auto;
-    box-shadow: 0 20px 60px rgba(0,0,0,0.5);
-    z-index: 1000;
-}
-
-#care-panel h2 {
-    color: #f5576c;
-    font-size: 2em;
-    text-align: center;
-    margin-bottom: 20px;
-}
-
-#care-cat-info {
-    text-align: center;
-    margin-bottom: 25px;
-    padding: 15px;
-    background: #f0f0f0;
-    border-radius: 10px;
-    border: 3px solid #333;
-}
-
-#care-cat-icon {
-    font-size: 4em;
-    margin: 10px 0;
-}
-
-#care-cat-name {
-    color: #764ba2;
-    font-size: 1.5em;
-    margin: 10px 0;
-}
-
-#care-happiness-bar {
-    margin: 15px auto;
-    max-width: 300px;
-}
-
-#care-happiness-bar label {
-    display: block;
-    font-weight: bold;
-    margin-bottom: 5px;
-    color: #333;
-}
-
-.happiness-bar-bg {
-    background: #ddd;
-    height: 25px;
-    border-radius: 12px;
-    border: 3px solid #333;
-    overflow: hidden;
-}
-
-.happiness-bar-fill {
-    height: 100%;
-    border-radius: 10px;
-    transition: width 0.5s;
-    background: linear-gradient(90deg, #f093fb 0%, #f5576c 100%);
-}
-
-#care-activities {
-    display: grid;
-    grid-template-columns: 1fr 1fr;
-    gap: 15px;
-    margin-top: 20px;
-}
-
-.care-activity-btn {
-    background: white;
-    border: 4px solid #333;
-    border-radius: 15px;
-    padding: 20px;
-    cursor: pointer;
-    font-family: inherit;
-    transition: all 0.2s;
-    box-shadow: 4px 4px 0px rgba(0,0,0,0.2);
-    display: flex;
-    flex-direction: column;
-    align-items: center;
-    gap: 8px;
-}
-
-.care-activity-btn:hover {
-    transform: translateY(-5px);
-    box-shadow: 6px 8px 0px rgba(0,0,0,0.3);
-    background: #fff9c4;
-}
-
-.care-activity-btn:active {
-    transform: translateY(0);
-    box-shadow: 2px 2px 0px rgba(0,0,0,0.2);
-}
-
-.care-activity-btn .activity-icon {
-    font-size: 3em;
-}
-
-.care-activity-btn .activity-name {
-    font-size: 1.3em;
-    font-weight: bold;
-    color: #764ba2;
-}
-
-.care-activity-btn .activity-desc {
-    font-size: 0.9em;
-    color: #666;
-    text-align: center;
-}
-
-#cat-happiness {
-    margin: 15px 0;
-    padding: 12px;
-    background: #fff9c4;
-    border-radius: 10px;
-    border: 3px solid #333;
-    text-align: center;
-    font-weight: bold;
-}
-
-/* Training Minigame */
-#training-game {
-    position: fixed;
-    top: 50%;
-    left: 50%;
-    transform: translate(-50%, -50%);
-    background: white;
-    border: 5px solid #333;
-    border-radius: 15px;
-    padding: 30px;
-    max-width: 500px;
-    width: 90%;
-    box-shadow: 0 20px 60px rgba(0,0,0,0.5);
-    z-index: 1001;
-    text-align: center;
-}
-
-#training-game h2 {
-    color: #f5576c;
-    font-size: 2em;
-    margin-bottom: 15px;
-}
-
-#training-instructions {
-    font-size: 1.1em;
-    margin-bottom: 20px;
-    color: #333;
-}
-
-#training-arena {
-    position: relative;
-    background: linear-gradient(to bottom, #87ceeb 0%, #98d8c8 100%);
-    border: 4px solid #333;
-    border-radius: 15px;
-    height: 300px;
-    margin: 20px 0;
-    overflow: hidden;
-}
-
-#training-cat {
-    position: absolute;
-    font-size: 4em;
-    transition: all 0.3s;
-    cursor: default;
-}
-
-#training-treat {
-    position: absolute;
-    font-size: 3em;
-    cursor: pointer;
-    transition: all 0.2s;
-    animation: treatBounce 0.5s infinite;
-}
-
-#training-treat:hover {
-    transform: scale(1.2);
-}
-
-@keyframes treatBounce {
-    0%, 100% { transform: translateY(0); }
-    50% { transform: translateY(-10px); }
-}
-
-#training-score {
-    display: flex;
-    justify-content: space-around;
-    margin-top: 15px;
-}
-
-#training-score p {
-    font-size: 1.2em;
-    font-weight: bold;
-    color: #333;
-}
-
-/* Responsive adjustments */
-@media (max-width: 768px) {
-    #care-activities {
-        grid-template-columns: 1fr;
-    }
-}
-=======
->>>>>>> d2584867
